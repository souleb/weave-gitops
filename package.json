--- conflicted
+++ resolved
@@ -102,12 +102,7 @@
     "@types/styled-components": "^5.1.9",
     "@typescript-eslint/eslint-plugin": "^4.16.1",
     "@typescript-eslint/parser": "^4.16.1",
-<<<<<<< HEAD
-    "babel-jest": "^27.3.1",
-    "babel-loader": "^8.2.3",
     "buffer": "^6.0.3",
-=======
->>>>>>> 1d1a0a81
     "eslint": "^7.28.0",
     "eslint-plugin-import": "^2.22.1",
     "jest": "^27.3.1",
