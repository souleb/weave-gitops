--- conflicted
+++ resolved
@@ -27,10 +27,7 @@
 This version of Weave GitOps is tested against the following Flux releases:
 * 0.31
 * 0.32
-<<<<<<< HEAD
-=======
 * 0.33
->>>>>>> 44cbabd4
 
 ### Install the Helm Chart
 
