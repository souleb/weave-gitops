--- conflicted
+++ resolved
@@ -1,6 +1,5 @@
 package acceptance
 
-<<<<<<< HEAD
 //import (
 //	"os/exec"
 //
@@ -19,73 +18,73 @@
 //
 //	BeforeEach(func() {
 //
-//		By("Given I have a wego binary installed on my local machine", func() {
+//		By("Given I have a gitops binary installed on my local machine", func() {
 //			Expect(FileExists(WEGO_BIN_PATH)).To(BeTrue())
 //		})
 //	})
 //
-//	It("Verify that wego displays error message when provided with the wrong flag", func() {
+//	It("Verify that gitops displays error message when provided with the wrong flag", func() {
 //
-//		By("When I run 'wego foo'", func() {
+//		By("When I run 'gitops foo'", func() {
 //			command := exec.Command(WEGO_BIN_PATH, "foo")
 //			sessionOutput, err = gexec.Start(command, GinkgoWriter, GinkgoWriter)
 //			Expect(err).ShouldNot(HaveOccurred())
 //		})
 //
-//		By("Then I should see wego error message", func() {
-//			Eventually(sessionOutput.Err).Should(gbytes.Say("Error: unknown command \"foo\" for \"wego\""))
-//			Eventually(sessionOutput.Err).Should(gbytes.Say("Run 'wego --help' for usage."))
+//		By("Then I should see gitops error message", func() {
+//			Eventually(sessionOutput.Err).Should(gbytes.Say("Error: unknown command \"foo\" for \"gitops\""))
+//			Eventually(sessionOutput.Err).Should(gbytes.Say("Run 'gitops --help' for usage."))
 //		})
 //	})
 //
-//	It("Verify that wego help flag prints the help text", func() {
+//	It("Verify that gitops help flag prints the help text", func() {
 //
-//		By("When I run the command 'wego --help' ", func() {
+//		By("When I run the command 'gitops --help' ", func() {
 //			stringOutput, _ = runCommandAndReturnStringOutput(WEGO_BIN_PATH + " --help")
 //		})
 //
-//		By("Then I should see help message printed for wego", func() {
-//			Eventually(stringOutput).Should(MatchRegexp(`Weave GitOps\n*Usage:\n\s*wego \[command]\n*Available Commands:`))
+//		By("Then I should see help message printed for gitops", func() {
+//			Eventually(stringOutput).Should(MatchRegexp(`Weave GitOps\n*Usage:\n\s*gitops \[command]\n*Available Commands:`))
 //			Eventually(stringOutput).Should(MatchRegexp(`app`))
-//			Eventually(stringOutput).Should(MatchRegexp(`gitops\s*Manages your wego installation`))
+//			Eventually(stringOutput).Should(MatchRegexp(`gitops\s*Manages your gitops installation`))
 //			Eventually(stringOutput).Should(MatchRegexp(`flux\s*Use flux commands`))
-//			Eventually(stringOutput).Should(MatchRegexp(`version\s*Display wego version`))
+//			Eventually(stringOutput).Should(MatchRegexp(`version\s*Display gitops version`))
 //			Eventually(stringOutput).Should(MatchRegexp(`help\s*Help about any command`))
-//			Eventually(stringOutput).Should(MatchRegexp(`Flags:\n\s*-h, --help\s*help for wego\n\s*--namespace string\s*gitops runtime namespace \(default "wego-system"\)\n\s*-v, --verbose\s*Enable verbose output\n*Use "wego \[command] --help" for more information about a command.`))
+//			Eventually(stringOutput).Should(MatchRegexp(`Flags:\n\s*-h, --help\s*help for gitops\n\s*--namespace string\s*gitops runtime namespace \(default "wego-system"\)\n\s*-v, --verbose\s*Enable verbose output\n*Use "gitops \[command] --help" for more information about a command.`))
 //		})
 //	})
 //
-//	It("Verify that wego app help flag prints the help text", func() {
+//	It("Verify that gitops app help flag prints the help text", func() {
 //
-//		By("When I run the command 'wego app -h' ", func() {
+//		By("When I run the command 'gitops app -h' ", func() {
 //			stringOutput, _ = runCommandAndReturnStringOutput(WEGO_BIN_PATH + " app -h")
 //		})
 //
-//		By("Then I should see help message printed for wego app", func() {
-//			Eventually(stringOutput).Should(MatchRegexp(`Usage:\n\s*wego app \[command]\n*Available Commands:`))
-//			Eventually(stringOutput).Should(MatchRegexp(`add\s*Add a workload repository to a wego cluster`))
+//		By("Then I should see help message printed for gitops app", func() {
+//			Eventually(stringOutput).Should(MatchRegexp(`Usage:\n\s*gitops app \[command]\n*Available Commands:`))
+//			Eventually(stringOutput).Should(MatchRegexp(`add\s*Add a workload repository to a gitops cluster`))
 //			Eventually(stringOutput).Should(MatchRegexp(`list\s*List applications`))
 //			Eventually(stringOutput).Should(MatchRegexp(`status\s*Get status of an app`))
-//			Eventually(stringOutput).Should(MatchRegexp(`Flags:\n\s*-h, --help\s*help for app\n*Global Flags:\n\s*--namespace string\s*gitops runtime namespace \(default "wego-system"\)\n\s*-v, --verbose\s*Enable verbose output\n*Use "wego app \[command] --help" for more information about a command.`))
+//			Eventually(stringOutput).Should(MatchRegexp(`Flags:\n\s*-h, --help\s*help for app\n*Global Flags:\n\s*--namespace string\s*gitops runtime namespace \(default "wego-system"\)\n\s*-v, --verbose\s*Enable verbose output\n*Use "gitops app \[command] --help" for more information about a command.`))
 //		})
 //	})
 //
-//	It("Verify that wego app add help flag prints the help text", func() {
+//	It("Verify that gitops app add help flag prints the help text", func() {
 //
-//		By("When I run the command 'wego app add -h' ", func() {
+//		By("When I run the command 'gitops app add -h' ", func() {
 //			stringOutput, _ = runCommandAndReturnStringOutput(WEGO_BIN_PATH + " app add -h")
 //		})
 //
-//		By("Then I should see help message printed for wego app add", func() {
-//			Eventually(stringOutput).Should(MatchRegexp(`Associates an additional application in a git repository with a wego cluster so that its contents may be managed via GitOps\n*Usage:`))
-//			Eventually(stringOutput).Should(MatchRegexp(`wego app add \[--name <name>] \[--url <url>] \[--branch <branch>] \[--path <path within repository>] \[--private-key <keyfile>] <repository directory> \[flags]`))
-//			Eventually(stringOutput).Should(MatchRegexp(`Examples:\nwego app add .\n*Flags:`))
+//		By("Then I should see help message printed for gitops app add", func() {
+//			Eventually(stringOutput).Should(MatchRegexp(`Associates an additional application in a git repository with a gitops cluster so that its contents may be managed via GitOps\n*Usage:`))
+//			Eventually(stringOutput).Should(MatchRegexp(`gitops app add \[--name <name>] \[--url <url>] \[--branch <branch>] \[--path <path within repository>] \[--private-key <keyfile>] <repository directory> \[flags]`))
+//			Eventually(stringOutput).Should(MatchRegexp(`Examples:\ngitops app add .\n*Flags:`))
 //			Eventually(stringOutput).Should(MatchRegexp(`--app-config-url string\s*URL of external repository \(if any\) which will hold automation manifests; NONE to store only in the cluster`))
-//			Eventually(stringOutput).Should(MatchRegexp(`--auto-merge\s*If set, 'wego add' will merge automatically into the set`))
+//			Eventually(stringOutput).Should(MatchRegexp(`--auto-merge\s*If set, 'gitops app add' will merge automatically into the set`))
 //			Eventually(stringOutput).Should(MatchRegexp(`--branch\n\s*--branch string\s*Branch to watch within git repository \(default "main"\)`))
 //			Eventually(stringOutput).Should(MatchRegexp(`--chart string\s*Specify chart for helm source`))
 //			Eventually(stringOutput).Should(MatchRegexp(`--deployment-type string\s*deployment type \[kustomize, helm] \(default "kustomize"\)`))
-//			Eventually(stringOutput).Should(MatchRegexp(`--dry-run\s*If set, 'wego add' will not make any changes to the system; it will just display the actions that would have been taken`))
+//			Eventually(stringOutput).Should(MatchRegexp(`--dry-run\s*If set, 'gitops app add' will not make any changes to the system; it will just display the actions that would have been taken`))
 //			Eventually(stringOutput).Should(MatchRegexp(`-h, --help\s*help for add`))
 //			Eventually(stringOutput).Should(MatchRegexp(`--name string\s*Name of remote git repository`))
 //			Eventually(stringOutput).Should(MatchRegexp(`--path string\s*Path of files within git repository \(default "\.\/"\)`))
@@ -95,149 +94,28 @@
 //		})
 //	})
 //
-//	It("Verify that wego app status help flag prints the help text", func() {
+//	It("Verify that gitops app status help flag prints the help text", func() {
 //
-//		By("When I run the command 'wego app status -h' ", func() {
+//		By("When I run the command 'gitops app status -h' ", func() {
 //			sessionOutput = runCommandAndReturnSessionOutput(WEGO_BIN_PATH + " app status -h")
 //		})
 //
-//		By("Then I should see help message printed for wego app status", func() {
+//		By("Then I should see help message printed for gitops app status", func() {
 //			Eventually(string(sessionOutput.Wait().Out.Contents())).Should(MatchRegexp(
-//				`Get status of an app\n*Usage:\n\s*wego app status <app-name> \[flags]\n*Examples:\nwego app status podinfo\n*Flags:\n\s*-h, --help\s*help for status\n*\s*Global Flags:\n\s*--namespace string\s*gitops runtime namespace \(default "wego-system"\)\n\s*-v, --verbose\s*Enable verbose output`))
+//				`Get status of an app\n*Usage:\n\s*gitops app status <app-name> \[flags]\n*Examples:\ngitops app status podinfo\n*Flags:\n\s*-h, --help\s*help for status\n*\s*Global Flags:\n\s*--namespace string\s*gitops runtime namespace \(default "wego-system"\)\n\s*-v, --verbose\s*Enable verbose output`))
 //		})
 //	})
 //
-//	It("Verify that wego app list help flag prints the help text", func() {
+//	It("Verify that gitops app list help flag prints the help text", func() {
 //
-//		By("When I run the command 'wego app list -h' ", func() {
+//		By("When I run the command 'gitops app list -h' ", func() {
 //			stringOutput, _ = runCommandAndReturnStringOutput(WEGO_BIN_PATH + " app list -h")
 //		})
 //
-//		By("Then I should see help message printed for wego app list", func() {
-//			Eventually(stringOutput).Should(MatchRegexp(`List applications\n*Usage:\n\s*wego app list \[flags]`))
-//			Eventually(stringOutput).Should(MatchRegexp(`Examples:\nwego app list`))
+//		By("Then I should see help message printed for gitops app list", func() {
+//			Eventually(stringOutput).Should(MatchRegexp(`List applications\n*Usage:\n\s*gitops app list \[flags]`))
+//			Eventually(stringOutput).Should(MatchRegexp(`Examples:\ngitops app list`))
 //			Eventually(stringOutput).Should(MatchRegexp(`Flags:\n\s*-h, --help\s*help for list\n*\s*Global Flags:\n\s*--namespace string\s*gitops runtime namespace \(default "wego-system"\)\n\s*-v, --verbose\s*Enable verbose output`))
 //		})
 //	})
-//})
-=======
-import (
-	"os/exec"
-
-	. "github.com/onsi/ginkgo"
-	. "github.com/onsi/gomega"
-	"github.com/onsi/gomega/gbytes"
-	"github.com/onsi/gomega/gexec"
-)
-
-//Disabling WEGO Help Tests Suite Until Further Notice...
-var _ = XDescribe("WEGO Help Tests", func() {
-
-	var sessionOutput *gexec.Session
-	var stringOutput string
-	var err error
-
-	BeforeEach(func() {
-
-		By("Given I have a gitops binary installed on my local machine", func() {
-			Expect(FileExists(WEGO_BIN_PATH)).To(BeTrue())
-		})
-	})
-
-	It("Verify that gitops displays error message when provided with the wrong flag", func() {
-
-		By("When I run 'gitops foo'", func() {
-			command := exec.Command(WEGO_BIN_PATH, "foo")
-			sessionOutput, err = gexec.Start(command, GinkgoWriter, GinkgoWriter)
-			Expect(err).ShouldNot(HaveOccurred())
-		})
-
-		By("Then I should see gitops error message", func() {
-			Eventually(sessionOutput.Err).Should(gbytes.Say("Error: unknown command \"foo\" for \"gitops\""))
-			Eventually(sessionOutput.Err).Should(gbytes.Say("Run 'gitops --help' for usage."))
-		})
-	})
-
-	It("Verify that gitops help flag prints the help text", func() {
-
-		By("When I run the command 'gitops --help' ", func() {
-			stringOutput, _ = runCommandAndReturnStringOutput(WEGO_BIN_PATH + " --help")
-		})
-
-		By("Then I should see help message printed for gitops", func() {
-			Eventually(stringOutput).Should(MatchRegexp(`Weave GitOps\n*Usage:\n\s*gitops \[command]\n*Available Commands:`))
-			Eventually(stringOutput).Should(MatchRegexp(`app`))
-			Eventually(stringOutput).Should(MatchRegexp(`gitops\s*Manages your gitops installation`))
-			Eventually(stringOutput).Should(MatchRegexp(`flux\s*Use flux commands`))
-			Eventually(stringOutput).Should(MatchRegexp(`version\s*Display gitops version`))
-			Eventually(stringOutput).Should(MatchRegexp(`help\s*Help about any command`))
-			Eventually(stringOutput).Should(MatchRegexp(`Flags:\n\s*-h, --help\s*help for gitops\n\s*--namespace string\s*gitops runtime namespace \(default "wego-system"\)\n\s*-v, --verbose\s*Enable verbose output\n*Use "gitops \[command] --help" for more information about a command.`))
-		})
-	})
-
-	It("Verify that gitops app help flag prints the help text", func() {
-
-		By("When I run the command 'gitops app -h' ", func() {
-			stringOutput, _ = runCommandAndReturnStringOutput(WEGO_BIN_PATH + " app -h")
-		})
-
-		By("Then I should see help message printed for gitops app", func() {
-			Eventually(stringOutput).Should(MatchRegexp(`Usage:\n\s*gitops app \[command]\n*Available Commands:`))
-			Eventually(stringOutput).Should(MatchRegexp(`add\s*Add a workload repository to a gitops cluster`))
-			Eventually(stringOutput).Should(MatchRegexp(`list\s*List applications`))
-			Eventually(stringOutput).Should(MatchRegexp(`status\s*Get status of an app`))
-			Eventually(stringOutput).Should(MatchRegexp(`Flags:\n\s*-h, --help\s*help for app\n*Global Flags:\n\s*--namespace string\s*gitops runtime namespace \(default "wego-system"\)\n\s*-v, --verbose\s*Enable verbose output\n*Use "gitops app \[command] --help" for more information about a command.`))
-		})
-	})
-
-	It("Verify that gitops app add help flag prints the help text", func() {
-
-		By("When I run the command 'gitops app add -h' ", func() {
-			stringOutput, _ = runCommandAndReturnStringOutput(WEGO_BIN_PATH + " app add -h")
-		})
-
-		By("Then I should see help message printed for gitops app add", func() {
-			Eventually(stringOutput).Should(MatchRegexp(`Associates an additional application in a git repository with a gitops cluster so that its contents may be managed via GitOps\n*Usage:`))
-			Eventually(stringOutput).Should(MatchRegexp(`gitops app add \[--name <name>] \[--url <url>] \[--branch <branch>] \[--path <path within repository>] \[--private-key <keyfile>] <repository directory> \[flags]`))
-			Eventually(stringOutput).Should(MatchRegexp(`Examples:\ngitops app add .\n*Flags:`))
-			Eventually(stringOutput).Should(MatchRegexp(`--app-config-url string\s*URL of external repository \(if any\) which will hold automation manifests; NONE to store only in the cluster`))
-			Eventually(stringOutput).Should(MatchRegexp(`--auto-merge\s*If set, 'gitops app add' will merge automatically into the set`))
-			Eventually(stringOutput).Should(MatchRegexp(`--branch\n\s*--branch string\s*Branch to watch within git repository \(default "main"\)`))
-			Eventually(stringOutput).Should(MatchRegexp(`--chart string\s*Specify chart for helm source`))
-			Eventually(stringOutput).Should(MatchRegexp(`--deployment-type string\s*deployment type \[kustomize, helm] \(default "kustomize"\)`))
-			Eventually(stringOutput).Should(MatchRegexp(`--dry-run\s*If set, 'gitops app add' will not make any changes to the system; it will just display the actions that would have been taken`))
-			Eventually(stringOutput).Should(MatchRegexp(`-h, --help\s*help for add`))
-			Eventually(stringOutput).Should(MatchRegexp(`--name string\s*Name of remote git repository`))
-			Eventually(stringOutput).Should(MatchRegexp(`--path string\s*Path of files within git repository \(default "\.\/"\)`))
-			Eventually(stringOutput).Should(MatchRegexp(`--private-key string\s*Private key to access git repository over ssh`))
-			Eventually(stringOutput).Should(MatchRegexp(`--url string\s*URL of remote repository`))
-			Eventually(stringOutput).Should(MatchRegexp(`Global Flags:\n\s*--namespace string\s*gitops runtime namespace \(default "wego-system"\)\n\s*-v, --verbose\s*Enable verbose output`))
-		})
-	})
-
-	It("Verify that gitops app status help flag prints the help text", func() {
-
-		By("When I run the command 'gitops app status -h' ", func() {
-			sessionOutput = runCommandAndReturnSessionOutput(WEGO_BIN_PATH + " app status -h")
-		})
-
-		By("Then I should see help message printed for gitops app status", func() {
-			Eventually(string(sessionOutput.Wait().Out.Contents())).Should(MatchRegexp(
-				`Get status of an app\n*Usage:\n\s*gitops app status <app-name> \[flags]\n*Examples:\ngitops app status podinfo\n*Flags:\n\s*-h, --help\s*help for status\n*\s*Global Flags:\n\s*--namespace string\s*gitops runtime namespace \(default "wego-system"\)\n\s*-v, --verbose\s*Enable verbose output`))
-		})
-	})
-
-	It("Verify that gitops app list help flag prints the help text", func() {
-
-		By("When I run the command 'gitops app list -h' ", func() {
-			stringOutput, _ = runCommandAndReturnStringOutput(WEGO_BIN_PATH + " app list -h")
-		})
-
-		By("Then I should see help message printed for gitops app list", func() {
-			Eventually(stringOutput).Should(MatchRegexp(`List applications\n*Usage:\n\s*gitops app list \[flags]`))
-			Eventually(stringOutput).Should(MatchRegexp(`Examples:\ngitops app list`))
-			Eventually(stringOutput).Should(MatchRegexp(`Flags:\n\s*-h, --help\s*help for list\n*\s*Global Flags:\n\s*--namespace string\s*gitops runtime namespace \(default "wego-system"\)\n\s*-v, --verbose\s*Enable verbose output`))
-		})
-	})
-})
->>>>>>> 3d359daa
+//})