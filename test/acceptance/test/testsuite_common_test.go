--- conflicted
+++ resolved
@@ -3,24 +3,17 @@
 package acceptance
 
 import (
-<<<<<<< HEAD
 	"context"
 	"fmt"
 	"io/ioutil"
-=======
-	"fmt"
->>>>>>> 83c44f80
 	"os"
 	"os/exec"
 	"testing"
 
 	"github.com/onsi/ginkgo"
 	. "github.com/onsi/ginkgo"
-<<<<<<< HEAD
 	"github.com/onsi/ginkgo/config"
-=======
 	"github.com/onsi/gomega"
->>>>>>> 83c44f80
 	. "github.com/onsi/gomega"
 	log "github.com/sirupsen/logrus"
 	"github.com/weaveworks/weave-gitops/test/acceptance/test/cluster"
@@ -100,7 +93,6 @@
 		WEGO_BIN_PATH = "/usr/local/bin/wego"
 	}
 	log.Infof("WEGO Binary Path: %s", WEGO_BIN_PATH)
-<<<<<<< HEAD
 
 	//var err error
 	//syncCluster, err = cluster.CreateKindCluster(string(kubeConfigRoot))
@@ -114,6 +106,14 @@
 	//    if error then fail with Expected
 	//    createClusterReferences syncCluster based on record
 })
+
+func GomegaFail(message string, callerSkip ...int) {
+	if webDriver != nil {
+		filepath := takeScreenshot()
+		fmt.Printf("Failure screenshot is saved in file %s\n", filepath)
+	}
+	ginkgo.Fail(message, callerSkip...)
+}
 
 var _ = SynchronizedAfterSuite(func() {
 	//err := cluster.UpdateClusterToDeleted(gloablDbDirectory,globalclusterID,syncCluster)
@@ -144,15 +144,4 @@
 
 //var _ = BeforeSuite(func() {
 //
-//})
-=======
-})
-
-func GomegaFail(message string, callerSkip ...int) {
-	if webDriver != nil {
-		filepath := takeScreenshot()
-		fmt.Printf("Failure screenshot is saved in file %s\n", filepath)
-	}
-	ginkgo.Fail(message, callerSkip...)
-}
->>>>>>> 83c44f80
+//})