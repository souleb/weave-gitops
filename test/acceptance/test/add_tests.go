/**
* All tests related to 'gitops add' will go into this file
 */

package acceptance

import (
	"fmt"
	"os"
	"os/exec"
	"regexp"
	"strconv"
	"time"

	"github.com/onsi/gomega/gbytes"

	"github.com/onsi/ginkgo/config"
	"github.com/onsi/gomega/gbytes"
	"github.com/weaveworks/weave-gitops/test/acceptance/test/metrics"

	. "github.com/onsi/ginkgo"
	. "github.com/onsi/gomega"
	"github.com/onsi/gomega/gexec"
	cltr "github.com/weaveworks/weave-gitops/test/acceptance/test/cluster"
)

var contextDirectory []byte

var _ = Describe("Weave GitOps App Add Tests", func() {
	deleteWegoRuntime := false
	if os.Getenv("DELETE_WEGO_RUNTIME_ON_EACH_TEST") == "true" {
		deleteWegoRuntime = true
	}

	// Variables when running locally
	var cluster cltr.Cluster2
	var namespace string
	var clusterID []byte

	// Variables when running on CI
	//var clusterName string

	count := 0
	var metricID string
	BeforeEach(func() {
		metricID = fmt.Sprintf("%d%d", config.GinkgoConfig.ParallelNode, count)
		start := time.Now()
		defer func() {
			metrics.AddRecord(contextDirectory, start, time.Now(), fmt.Sprintf("Integration Test %s", metricID), "BeforeEach")
		}()

		namespace = WEGO_DEFAULT_NAMESPACE

		if os.Getenv(CI) == "" {
			var err error
			clusterID, cluster, err = cltr.FindCreatedClusterAndAssignItToSomeRecord(contextDirectory)
			Expect(err).NotTo(HaveOccurred())
			fmt.Println("KubeConfigPath", cluster.KubeConfigPath)
		} else {
			By("Given I have a brand new cluster", func() {

				cluster = cltr.Cluster2{}

				var err error
				_, err = ResetOrCreateCluster(namespace, deleteWegoRuntime, cluster.KubeConfigPath)
				Expect(err).ShouldNot(HaveOccurred())

				cluster.Context = getClusterName()
			})
		}

		By("And I have a gitops binary installed on my local machine", func() {
			Expect(FileExists(WEGO_BIN_PATH)).To(BeTrue())
		})

		count++
	})

	AfterEach(func() {
		if os.Getenv(CI) == "" {
			err := cltr.UpdateClusterToDeleted(contextDirectory, clusterID, cluster)
			Expect(err).NotTo(HaveOccurred())
			cluster.CleanUp()
			err = cltr.RequestClusterCreation(contextDirectory)
			Expect(err).NotTo(HaveOccurred())
		}
	})

	It("Verify that gitops cannot work without gitops components installed OR with both url and directory provided", func() {
		start := time.Now()
		defer func() {
			metrics.AddRecord(contextDirectory, start, time.Now(), fmt.Sprintf("Integration Test %s", metricID), "Runtime")
		}()
		var repoAbsolutePath string
		var errOutput string
		var exitCode int
		private := true
		tip := generateTestInputs()
		appRepoRemoteURL := "ssh://git@github.com/" + GITHUB_ORG + "/" + tip.appRepoName + ".git"

		addCommand1 := "app add . --auto-merge=true"
		addCommand2 := "app add . --url=" + appRepoRemoteURL + " --auto-merge=true"

		defer deleteRepo(tip.appRepoName)

		By("And application repo does not already exist", func() {
			deleteRepo(tip.appRepoName)
		})

		By("And application workload is not already deployed to cluster", func() {
			deleteWorkload(tip.workloadName, tip.workloadNamespace, cluster.KubeConfigPath)
		})

		By("When I create a private repo with my app workload", func() {
			repoAbsolutePath = initAndCreateEmptyRepo(tip.appRepoName, private)
			gitAddCommitPush(repoAbsolutePath, tip.appManifestFilePath)
		})

		By("And Gitops runtime is not installed", func() {
			uninstallWegoRuntime(namespace, cluster.KubeConfigPath)
		})

		By("And I run gitops add command", func() {
			command := exec.Command("sh", "-c", fmt.Sprintf("cd %s && %s %s", repoAbsolutePath, WEGO_BIN_PATH, addCommand1))
			session, err := gexec.Start(command, GinkgoWriter, GinkgoWriter)
			Expect(err).ShouldNot(HaveOccurred())
			Eventually(session).Should(gexec.Exit())
			exitCode = session.Wait().ExitCode()
		})

		By("Then I should see relevant message in the console", func() {
			// Should  be a failure
			Eventually(exitCode).ShouldNot(Equal(0))
		})

		By("When I run add command with both directory path and url specified", func() {
			_, errOutput = runWegoAddCommandWithOutput(repoAbsolutePath, addCommand2, namespace, cluster.KubeConfigPath)
		})

		By("Then I should see an error", func() {
			Expect(errOutput).To(ContainSubstring("you should choose either --url or the app directory"))
		})
	})

	It("Verify that gitops does not modify the cluster when run with --dry-run flag", func() {
		start := time.Now()
		defer func() {
			metrics.AddRecord(contextDirectory, start, time.Now(), fmt.Sprintf("Integration Test %s", metricID), "Runtime")
		}()
		var repoAbsolutePath string
		var addCommandOutput string
		private := true
		tip := generateTestInputs()
		branchName := "test-branch-01"
		appRepoRemoteURL := "ssh://git@github.com/" + GITHUB_ORG + "/" + tip.appRepoName + ".git"
		appName := tip.appRepoName
		appType := "Kustomization"

		addCommand := "app add --url=" + appRepoRemoteURL + " --branch=" + branchName + " --dry-run" + " --auto-merge=true"

		defer deleteRepo(tip.appRepoName)
		defer deleteWorkload(tip.workloadName, tip.workloadNamespace, "")

		By("And application repo does not already exist", func() {
			deleteRepo(tip.appRepoName)
		})

		By("And application workload is not already deployed to cluster", func() {
			deleteWorkload(tip.workloadName, tip.workloadNamespace, "")
		})

		By("When I create a private repo with my app workload", func() {
			repoAbsolutePath = initAndCreateEmptyRepo(tip.appRepoName, private)
			gitAddCommitPush(repoAbsolutePath, tip.appManifestFilePath)
		})

		By("And I install gitops to my active cluster", func() {
			installAndVerifyWego(namespace, cluster.KubeConfigPath)
		})

		By("And I create a new branch", func() {
			createGitRepoBranch(repoAbsolutePath, branchName)
		})

		By("And I run 'gitops app add dry-run' command", func() {
			addCommandOutput, _ = runWegoAddCommandWithOutput(repoAbsolutePath, addCommand, namespace, cluster.KubeConfigPath)
		})

		By("Then I should see dry-run output with summary: name, url, path, branch and type", func() {
			Eventually(addCommandOutput).Should(MatchRegexp(`Name: ` + appName))
			Eventually(addCommandOutput).Should(MatchRegexp(`URL: ` + appRepoRemoteURL))
			Eventually(addCommandOutput).Should(MatchRegexp(`Path: ./`))
			Eventually(addCommandOutput).Should(MatchRegexp(`Branch: ` + branchName))
			Eventually(addCommandOutput).Should(MatchRegexp(`Type: kustomize`))

			Eventually(addCommandOutput).Should(MatchRegexp(`✚ Generating Source manifest`))
			Eventually(addCommandOutput).Should(MatchRegexp(`✚ Generating GitOps automation manifests`))
			Eventually(addCommandOutput).Should(MatchRegexp(`✚ Generating Application spec manifest`))
			Eventually(addCommandOutput).Should(MatchRegexp(`► Applying manifests to the cluster`))

			Eventually(addCommandOutput).Should(MatchRegexp(
				`apiVersion:.*\nkind: GitRepository\nmetadata:\n\s*name: ` + appName + `\n\s*namespace: ` + namespace + `[a-z0-9:\n\s*]+branch: ` + branchName + `[a-zA-Z0-9:\n\s*-]+url: ` + appRepoRemoteURL))

			Eventually(addCommandOutput).Should(MatchRegexp(
				`apiVersion:.*\nkind: ` + appType + `\nmetadata:\n\s*name: ` + appName + `-apps-dir\n\s*namespace: ` + namespace))
		})

		By("And I should not see any workload deployed to the cluster", func() {
			verifyWegoAddCommandWithDryRun(tip.appRepoName, namespace, cluster.KubeConfigPath)
		})
	})

	It("Verify that gitops can deploy an app after it is setup with an empty repo initially", func() {
		start := time.Now()
		defer func() {
			metrics.AddRecord(contextDirectory, start, time.Now(), fmt.Sprintf("Integration Test %s", metricID), "Runtime")
		}()
		var repoAbsolutePath string
		private := true
		tip := generateTestInputs()
		appName := tip.appRepoName

		addCommand := "app add . --auto-merge=true"

		defer deleteRepo(tip.appRepoName)
		defer deleteWorkload(tip.workloadName, tip.workloadNamespace, "")

		By("And application repo does not already exist", func() {
			deleteRepo(tip.appRepoName)
		})

		By("And application workload is not already deployed to cluster", func() {
			deleteWorkload(tip.workloadName, tip.workloadNamespace, "")
		})

		By("When I create an empty private repo", func() {
			repoAbsolutePath = initAndCreateEmptyRepo(tip.appRepoName, private)
		})

		By("And I install gitops to my active cluster", func() {
			installAndVerifyWego(WEGO_DEFAULT_NAMESPACE, cluster.KubeConfigPath)
		})

		By("And I have my default ssh key on path "+DEFAULT_SSH_KEY_PATH, func() {
			setupSSHKey(DEFAULT_SSH_KEY_PATH)
		})

		By("And I run gitops add command", func() {
			runWegoAddCommand(repoAbsolutePath, addCommand, WEGO_DEFAULT_NAMESPACE, cluster.KubeConfigPath)
		})

		By("Then I should see gitops add command linked the repo to the cluster", func() {
			verifyWegoAddCommand(appName, WEGO_DEFAULT_NAMESPACE, cluster.KubeConfigPath)
		})

		By("And I git add-commit-push app workload to repo", func() {
			gitAddCommitPush(repoAbsolutePath, tip.appManifestFilePath)
		})

		By("And I should see workload is deployed to the cluster", func() {
			verifyWorkloadIsDeployed(tip.workloadName, tip.workloadNamespace, cluster.KubeConfigPath)
		})

		By("And repos created have private visibility", func() {
			Expect(getRepoVisibility(GITHUB_ORG, tip.appRepoName)).Should(ContainSubstring("true"))
		})
	})

	It("Verify that gitops can deploy app when user specifies branch, namespace, url, deployment-type", func() {
		start := time.Now()
		defer func() {
			metrics.AddRecord(contextDirectory, start, time.Now(), fmt.Sprintf("Integration Test %s", metricID), "Runtime")
		}()
		var repoAbsolutePath string
		private := true
		DEFAULT_SSH_KEY_PATH := "~/.ssh/id_rsa"
		tip := generateTestInputs()
		branchName := "test-branch-02"
		wegoNamespace := "my-space"
		appName := tip.appRepoName
		appRepoRemoteURL := "ssh://git@github.com/" + GITHUB_ORG + "/" + appName + ".git"

		addCommand := "app add --url=" + appRepoRemoteURL + " --branch=" + branchName + " --namespace=" + wegoNamespace + " --deployment-type=kustomize --app-config-url=NONE"

		defer deleteRepo(tip.appRepoName)
		defer deleteWorkload(tip.workloadName, tip.workloadNamespace, "")
		defer uninstallWegoRuntime(wegoNamespace, "")

		By("And application repo does not already exist", func() {
			deleteRepo(tip.appRepoName)
		})

		By("And application workload is not already deployed to cluster", func() {
			deleteWorkload(tip.workloadName, tip.workloadNamespace, "")
		})

		By("And namespace: "+wegoNamespace+" doesn't exist", func() {
			uninstallWegoRuntime(wegoNamespace, "")
		})

		By("When I create a private repo with my app workload", func() {
			repoAbsolutePath = initAndCreateEmptyRepo(tip.appRepoName, private)
			gitAddCommitPush(repoAbsolutePath, tip.appManifestFilePath)
		})

		By("And I install gitops under my namespace: "+wegoNamespace, func() {
			installAndVerifyWego(wegoNamespace, cluster.KubeConfigPath)
		})

		By("And I have my default ssh key on path "+DEFAULT_SSH_KEY_PATH, func() {
			setupSSHKey(DEFAULT_SSH_KEY_PATH)
		})

		By("And I create a new branch", func() {
			createGitRepoBranch(repoAbsolutePath, branchName)
		})

		By("And I run gitops add command with specified branch, namespace, url, deployment-type", func() {
			runWegoAddCommand(repoAbsolutePath, addCommand, wegoNamespace, cluster.KubeConfigPath)
		})

		By("Then I should see my workload deployed to the cluster", func() {
			verifyWegoAddCommand(appName, wegoNamespace, cluster.KubeConfigPath)
			verifyWorkloadIsDeployed(tip.workloadName, tip.workloadNamespace, cluster.KubeConfigPath)
		})

		By("And my app is deployed under specified branch name", func() {
			branchOutput, _ := runCommandAndReturnStringOutput(fmt.Sprintf("kubectl get -n %s GitRepositories", wegoNamespace), cluster.KubeConfigPath)
			Eventually(branchOutput).Should(ContainSubstring(appName))
			Eventually(branchOutput).Should(ContainSubstring(branchName))
		})

		By("And I should not see gitops components in the remote git repo", func() {
			pullGitRepo(repoAbsolutePath)
			folderOutput, _ := runCommandAndReturnStringOutput(fmt.Sprintf("cd %s && ls -al", repoAbsolutePath), "")
			Expect(folderOutput).ShouldNot(ContainSubstring(".wego"))
			Expect(folderOutput).ShouldNot(ContainSubstring("apps"))
			Expect(folderOutput).ShouldNot(ContainSubstring("targets"))
		})
	})

	It("Verify that gitops can deploy an app with specified config-url and app-config-url set to <url>", func() {
		start := time.Now()
		defer func() {
			metrics.AddRecord(contextDirectory, start, time.Now(), fmt.Sprintf("Integration Test %d", 0), "Runtime")
		}()
		var repoAbsolutePath string
		var configRepoRemoteURL string
		private := true
		tip := generateTestInputs()
		appName := tip.appRepoName
		appConfigRepoName := "wego-config-repo-" + RandString(8)
		appRepoRemoteURL := "ssh://git@github.com/" + GITHUB_ORG + "/" + tip.appRepoName + ".git"
		configRepoRemoteURL = "ssh://git@github.com/" + GITHUB_ORG + "/" + appConfigRepoName + ".git"

		addCommand := "app add --url=" + appRepoRemoteURL + " --app-config-url=" + configRepoRemoteURL + " --auto-merge=true"

		defer deleteRepo(tip.appRepoName)
		defer deleteRepo(appConfigRepoName)
		defer deleteWorkload(tip.workloadName, tip.workloadNamespace, "")

		By("And application repo does not already exist", func() {
			deleteRepo(tip.appRepoName)
			deleteRepo(appConfigRepoName)
		})

		By("And application workload is not already deployed to cluster", func() {
			deleteWorkload(tip.workloadName, tip.workloadNamespace, "")
		})

		By("When I create a private repo for gitops app config", func() {
			appConfigRepoAbsPath := initAndCreateEmptyRepo(appConfigRepoName, private)
			gitAddCommitPush(appConfigRepoAbsPath, tip.appManifestFilePath)
		})

		By("When I create a private repo with my app workload", func() {
			repoAbsolutePath = initAndCreateEmptyRepo(tip.appRepoName, private)
			gitAddCommitPush(repoAbsolutePath, tip.appManifestFilePath)
		})

		By("And I install gitops to my active cluster", func() {
			installAndVerifyWego(WEGO_DEFAULT_NAMESPACE, cluster.KubeConfigPath)
		})

		By("And I have my default ssh key on path "+DEFAULT_SSH_KEY_PATH, func() {
			setupSSHKey(DEFAULT_SSH_KEY_PATH)
		})

		By("And I run gitops add command with --url and --app-config-url params", func() {
			runWegoAddCommand(repoAbsolutePath+"/../", addCommand, WEGO_DEFAULT_NAMESPACE, cluster.KubeConfigPath)
		})

		By("Then I should see my workload deployed to the cluster", func() {
			verifyWegoAddCommand(appName, WEGO_DEFAULT_NAMESPACE, cluster.KubeConfigPath)
			verifyWorkloadIsDeployed(tip.workloadName, tip.workloadNamespace, cluster.KubeConfigPath)
		})
	})

	It("Verify that gitops can deploy an app with specified config-url and app-config-url set to default", func() {
		start := time.Now()
		defer func() {
			metrics.AddRecord(contextDirectory, start, time.Now(), fmt.Sprintf("Integration Test %d", 1), "Runtime")
		}()
		var repoAbsolutePath string
		private := false
		tip := generateTestInputs()
		appName := tip.appRepoName
		appRepoRemoteURL := "ssh://git@github.com/" + GITHUB_ORG + "/" + tip.appRepoName + ".git"

		addCommand := "app add --url=" + appRepoRemoteURL + " --auto-merge=true"

		defer deleteRepo(tip.appRepoName)
		defer deleteWorkload(tip.workloadName, tip.workloadNamespace, "")

		By("And application repo does not already exist", func() {
			deleteRepo(tip.appRepoName)
		})

		By("And application workload is not already deployed to cluster", func() {
			deleteWorkload(tip.workloadName, tip.workloadNamespace, "")
		})

		By("When I create a private repo with my app workload", func() {
			repoAbsolutePath = initAndCreateEmptyRepo(tip.appRepoName, private)
			gitAddCommitPush(repoAbsolutePath, tip.appManifestFilePath)
		})

		By("And I install gitops to my active cluster", func() {
			installAndVerifyWego(namespace, cluster.KubeConfigPath)
		})

		By("And I have my default ssh key on path "+DEFAULT_SSH_KEY_PATH, func() {
			setupSSHKey(DEFAULT_SSH_KEY_PATH)
		})

		By("And I run gitops add command with --url", func() {
			runWegoAddCommand(repoAbsolutePath+"/../", addCommand, namespace, cluster.KubeConfigPath)
		})

		By("Then I should see my workload deployed to the cluster", func() {
			verifyWegoAddCommand(appName, namespace, cluster.KubeConfigPath)
			verifyWorkloadIsDeployed(tip.workloadName, tip.workloadNamespace, cluster.KubeConfigPath)
		})
	})

	It("Verify that gitops can deploy an app when provided with relative path: 'path/to/repo/dir'", func() {
		start := time.Now()
		defer func() {
			metrics.AddRecord(contextDirectory, start, time.Now(), fmt.Sprintf("Integration Test %s", metricID), "Runtime")
		}()
		var repoAbsolutePath string
		private := true
		tip := generateTestInputs()
		appName := tip.appRepoName

		addCommand := "app add " + tip.appRepoName + "/" + " --auto-merge=true"

		defer deleteRepo(tip.appRepoName)
		defer deleteWorkload(tip.workloadName, tip.workloadNamespace, "")

		By("And application repo does not already exist", func() {
			deleteRepo(tip.appRepoName)
		})

		By("And application workload is not already deployed to cluster", func() {
			deleteWorkload(tip.workloadName, tip.workloadNamespace, "")
		})

		By("When I create a private repo with my app workload", func() {
			repoAbsolutePath = initAndCreateEmptyRepo(tip.appRepoName, private)
			gitAddCommitPush(repoAbsolutePath, tip.appManifestFilePath)
		})

		By("And I install gitops to my active cluster", func() {
			installAndVerifyWego(namespace, cluster.KubeConfigPath)
		})

		By("And I have my default ssh key on path "+DEFAULT_SSH_KEY_PATH, func() {
			setupSSHKey(DEFAULT_SSH_KEY_PATH)
		})

		By("And I run gitops add command from repo parent dir", func() {
			pathToRepoParentDir := repoAbsolutePath + "/../"
			runWegoAddCommand(pathToRepoParentDir, addCommand, namespace, cluster.KubeConfigPath)
		})

		By("Then I should see my workload deployed to the cluster", func() {
			verifyWegoAddCommand(appName, namespace, cluster.KubeConfigPath)
			verifyWorkloadIsDeployed(tip.workloadName, tip.workloadNamespace, cluster.KubeConfigPath)
		})

		By("And repos created have private visibility", func() {
			Expect(getRepoVisibility(GITHUB_ORG, tip.appRepoName)).Should(ContainSubstring("true"))
		})
	})

	It("Verify that gitops can deploy multiple workloads from a single app repo", func() {
		start := time.Now()
		defer func() {
			metrics.AddRecord(contextDirectory, start, time.Now(), fmt.Sprintf("Integration Test %s", metricID), "Runtime")
		}()
		var repoAbsolutePath string
		tip1 := generateTestInputs()
		tip2 := generateTestInputs()
		appRepoName := "wego-test-app-" + RandString(8)
		appName := appRepoName

		addCommand := "app add . --name=" + appName + " --auto-merge=true"

		defer deleteRepo(appRepoName)
		defer deleteWorkload(tip1.workloadName, tip1.workloadNamespace, "")
		defer deleteWorkload(tip2.workloadName, tip2.workloadNamespace, "")

		By("And application repos do not already exist", func() {
			deleteRepo(appRepoName)
		})

		By("And application workload is not already deployed to cluster", func() {
			deleteWorkload(tip1.workloadName, tip1.workloadNamespace, "")
			deleteWorkload(tip2.workloadName, tip2.workloadNamespace, "")
		})

		By("When I create an empty private repo for app1", func() {
			repoAbsolutePath = initAndCreateEmptyRepo(appRepoName, true)
		})

		By("And I git add-commit-push for app with multiple workloads", func() {
			gitAddCommitPush(repoAbsolutePath, tip1.appManifestFilePath)
			gitAddCommitPush(repoAbsolutePath, tip2.appManifestFilePath)
		})

		By("And I install gitops to my active cluster", func() {
			installAndVerifyWego(namespace, cluster.KubeConfigPath)
		})

		By("And I have my default ssh key on path "+DEFAULT_SSH_KEY_PATH, func() {
			setupSSHKey(DEFAULT_SSH_KEY_PATH)
		})

		By("And I run gitops add command for 1st app", func() {
			runWegoAddCommand(repoAbsolutePath, addCommand, namespace, cluster.KubeConfigPath)
		})

		By("Then I should see gitops add command linked the repo  to the cluster", func() {
			verifyWegoAddCommand(appName, namespace, cluster.KubeConfigPath)
		})

		By("And I should see workload for app1 is deployed to the cluster", func() {
			verifyWorkloadIsDeployed(tip1.workloadName, tip1.workloadNamespace, cluster.KubeConfigPath)
			verifyWorkloadIsDeployed(tip2.workloadName, tip2.workloadNamespace, cluster.KubeConfigPath)
		})
	})

	It("Verify that gitops can add multiple apps dir to the cluster using single repo for gitops config", func() {
		start := time.Now()
		defer func() {
			metrics.AddRecord(contextDirectory, start, time.Now(), fmt.Sprintf("Integration Test %s", metricID), "Runtime")
		}()
		var repoAbsolutePath string
		var configRepoRemoteURL string
		private := true
		tip1 := generateTestInputs()
		tip2 := generateTestInputs()
		readmeFilePath := "./data/README.md"
		appRepoName1 := "wego-test-app-" + RandString(8)
		appRepoName2 := "wego-test-app-" + RandString(8)
		appConfigRepoName := "wego-config-repo-" + RandString(8)
		configRepoRemoteURL = "ssh://git@github.com/" + GITHUB_ORG + "/" + appConfigRepoName + ".git"
		appName1 := appRepoName1
		appName2 := appRepoName2

		addCommand := "app add . --app-config-url=" + configRepoRemoteURL + " --auto-merge=true"

		defer deleteRepo(appRepoName1)
		defer deleteRepo(appRepoName2)
		defer deleteRepo(appConfigRepoName)
		defer deleteWorkload(tip1.workloadName, tip1.workloadNamespace, "")
		defer deleteWorkload(tip2.workloadName, tip2.workloadNamespace, "")

		By("And application repo does not already exist", func() {
			deleteRepo(appRepoName1)
			deleteRepo(appRepoName2)
			deleteRepo(appConfigRepoName)
		})

		By("And application workload is not already deployed to cluster", func() {
			deleteWorkload(tip1.workloadName, tip1.workloadNamespace, "")
			deleteWorkload(tip2.workloadName, tip2.workloadNamespace, "")
		})

		By("And I install gitops to my active cluster", func() {
			installAndVerifyWego(namespace, cluster.KubeConfigPath)
		})

		By("And I have my default ssh key on path "+DEFAULT_SSH_KEY_PATH, func() {
			setupSSHKey(DEFAULT_SSH_KEY_PATH)
		})

		By("When I create a private repo for gitops app config", func() {
			appConfigRepoAbsPath := initAndCreateEmptyRepo(appConfigRepoName, private)
			gitAddCommitPush(appConfigRepoAbsPath, readmeFilePath)
		})

		By("And I create a repo with my app1 workload and run the add the command on it", func() {
			repoAbsolutePath = initAndCreateEmptyRepo(appRepoName1, private)
			gitAddCommitPush(repoAbsolutePath, tip1.appManifestFilePath)
			runWegoAddCommand(repoAbsolutePath, addCommand, namespace, cluster.KubeConfigPath)
		})

		By("And I create a repo with my app2 workload and run the add the command on it", func() {
			repoAbsolutePath = initAndCreateEmptyRepo(appRepoName2, private)
			gitAddCommitPush(repoAbsolutePath, tip2.appManifestFilePath)
			runWegoAddCommand(repoAbsolutePath, addCommand, namespace, cluster.KubeConfigPath)
		})

		By("Then I should see my workloads for app1 and app2 are deployed to the cluster", func() {
			verifyWegoAddCommand(appName1, namespace, cluster.KubeConfigPath)
			verifyWegoAddCommand(appName2, namespace, cluster.KubeConfigPath)
			verifyWorkloadIsDeployed(tip1.workloadName, tip1.workloadNamespace, cluster.KubeConfigPath)
			verifyWorkloadIsDeployed(tip2.workloadName, tip2.workloadNamespace, cluster.KubeConfigPath)
		})
	})

	It("Verify that gitops can add multiple apps dir to the cluster using single app and gitops config repo", func() {
		start := time.Now()
		defer func() {
			metrics.AddRecord(contextDirectory, start, time.Now(), fmt.Sprintf("Integration Test %s", metricID), "Runtime")
		}()
		var repoAbsolutePath string
		private := true
		tip1 := generateTestInputs()
		tip2 := generateTestInputs()
		appRepoName := "wego-test-app-" + RandString(8)
		appName1 := "app1"
		appName2 := "app2"

		addCommand1 := "app add . --path=./" + appName1 + " --name=" + appName1 + " --auto-merge=true"
		addCommand2 := "app add . --path=./" + appName2 + " --name=" + appName2 + " --auto-merge=true"

		defer deleteRepo(appRepoName)
		defer deleteWorkload(tip1.workloadName, tip1.workloadNamespace, "")
		defer deleteWorkload(tip2.workloadName, tip2.workloadNamespace, "")

		By("And application repo does not already exist", func() {
			deleteRepo(appRepoName)
		})

		By("And application workload is not already deployed to cluster", func() {
			deleteWorkload(tip1.workloadName, tip1.workloadNamespace, "")
			deleteWorkload(tip2.workloadName, tip2.workloadNamespace, "")
		})

		By("And I install gitops to my active cluster", func() {
			installAndVerifyWego(namespace, cluster.KubeConfigPath)
		})

		By("And I have my default ssh key on path "+DEFAULT_SSH_KEY_PATH, func() {
			setupSSHKey(DEFAULT_SSH_KEY_PATH)
		})

		By("And I create a repo with my app1 and app2 workloads and run the add the command for each app", func() {
			repoAbsolutePath = initAndCreateEmptyRepo(appRepoName, private)
			app1Path := createSubDir(appName1, repoAbsolutePath)
			app2Path := createSubDir(appName2, repoAbsolutePath)
			gitAddCommitPush(app1Path, tip1.appManifestFilePath)
			gitAddCommitPush(app2Path, tip2.appManifestFilePath)
			runWegoAddCommand(repoAbsolutePath, addCommand1, namespace, cluster.KubeConfigPath)
			runWegoAddCommand(repoAbsolutePath, addCommand2, namespace, cluster.KubeConfigPath)
		})

		By("Then I should see my workloads for app1 and app2 are deployed to the cluster", func() {
			verifyWegoAddCommand(appName1, namespace, cluster.KubeConfigPath)
			verifyWegoAddCommand(appName2, namespace, cluster.KubeConfigPath)
			verifyWorkloadIsDeployed(tip1.workloadName, tip1.workloadNamespace, cluster.KubeConfigPath)
			verifyWorkloadIsDeployed(tip2.workloadName, tip2.workloadNamespace, cluster.KubeConfigPath)
		})
	})

<<<<<<< HEAD
	It("Verify that gitops can deploy an app with app-config-url set to <url>", func() {
		start := time.Now()
		defer func() {
			metrics.AddRecord(contextDirectory, start, time.Now(), fmt.Sprintf("Integration Test %s", metricID), "Runtime")
		}()
=======
	It("SmokeTest - Verify that gitops can deploy an app with app-config-url set to <url>", func() {
>>>>>>> 94da6eed
		var repoAbsolutePath string
		var configRepoRemoteURL string
		var listOutput string
		var appStatus1 string
		var appStatus2 string
		var appStatus3 string
		var commitList1 string
		var commitList2 string
		private := true
		readmeFilePath := "./data/README.md"
		tip := generateTestInputs()
		appFilesRepoName := tip.appRepoName
		appConfigRepoName := "wego-config-repo-" + RandString(8)
		configRepoRemoteURL = "ssh://git@github.com/" + GITHUB_ORG + "/" + appConfigRepoName + ".git"
		helmRepoURL := "https://charts.kube-ops.io"
		appName1 := appFilesRepoName
		workloadName1 := tip.workloadName
		workloadNamespace1 := tip.workloadNamespace
		appManifestFilePath1 := tip.appManifestFilePath
		appName2 := "my-helm-app"
		appManifestFilePath2 := "./data/helm-repo/hello-world"
		appName3 := "loki"
		workloadName3 := "loki-0"

		addCommand1 := "app add . --app-config-url=" + configRepoRemoteURL + " --auto-merge=true"
		addCommand2 := "app add . --deployment-type=helm --path=./hello-world --name=" + appName2 + " --app-config-url=" + configRepoRemoteURL + " --auto-merge=true"
		addCommand3 := "app add --url=" + helmRepoURL + " --chart=" + appName3 + " --app-config-url=" + configRepoRemoteURL + " --auto-merge=true"

		defer deleteRepo(appFilesRepoName)
		defer deleteRepo(appConfigRepoName)
		defer deleteWorkload(workloadName1, workloadNamespace1, "")
		defer deletePersistingHelmApp(namespace, workloadName3, EVENTUALLY_DEFAULT_TIMEOUT)

		By("And application repo does not already exist", func() {
			deleteRepo(appFilesRepoName)
			deleteRepo(appConfigRepoName)
		})

		By("And application workload is not already deployed to cluster", func() {
			deleteWorkload(workloadName1, workloadNamespace1, "")
			deletePersistingHelmApp(namespace, workloadName3, EVENTUALLY_DEFAULT_TIMEOUT)
		})

		By("When I create a private repo for gitops app config", func() {
			appConfigRepoAbsPath := initAndCreateEmptyRepo(appConfigRepoName, private)
			gitAddCommitPush(appConfigRepoAbsPath, readmeFilePath)
		})

		By("When I create a private repo with app1 workload", func() {
			repoAbsolutePath = initAndCreateEmptyRepo(appFilesRepoName, private)
			gitAddCommitPush(repoAbsolutePath, appManifestFilePath1)
		})

		By("And I install gitops to my active cluster", func() {
			installAndVerifyWego(namespace, cluster.KubeConfigPath)
		})

		By("And I have my default ssh key on path "+DEFAULT_SSH_KEY_PATH, func() {
			setupSSHKey(DEFAULT_SSH_KEY_PATH)
		})

		By("And I run gitops app add command for app1: "+appName1, func() {
			runWegoAddCommand(repoAbsolutePath, addCommand1, namespace, cluster.KubeConfigPath)
		})

		By("Then I should see my workload deployed for app1", func() {
			verifyWegoAddCommand(appName1, namespace, cluster.KubeConfigPath)
			verifyWorkloadIsDeployed(workloadName1, workloadNamespace1, cluster.KubeConfigPath)
		})

		By("When I add manifests for app2", func() {
			gitAddCommitPush(repoAbsolutePath, appManifestFilePath2)
		})

		By("And I run gitops app add command for app2: "+appName2, func() {
			runWegoAddCommand(repoAbsolutePath, addCommand2, namespace, cluster.KubeConfigPath)
		})

		By("Then I should see my workload deployed for app2", func() {
			verifyWegoAddCommand(appName2, namespace, cluster.KubeConfigPath)
			Expect(waitForResource("apps", appName2, namespace, INSTALL_PODS_READY_TIMEOUT, cluster.KubeConfigPath)).To(Succeed())
			Expect(waitForResource("configmaps", "helloworld-configmap", namespace, INSTALL_PODS_READY_TIMEOUT, cluster.KubeConfigPath)).To(Succeed())
		})

		By("When I run gitops app add command for app3: "+appName3, func() {
			runWegoAddCommand(repoAbsolutePath, addCommand3, namespace, cluster.KubeConfigPath)
		})

		By("Then I should see my workload deployed for app3", func() {
			verifyWegoHelmAddCommand(appName3, namespace, cluster.KubeConfigPath)
			verifyHelmPodWorkloadIsDeployed(workloadName3, namespace, cluster.KubeConfigPath)
		})

		By("When I check the app status for app1", func() {
			appStatus1, _ = runCommandAndReturnStringOutput(WEGO_BIN_PATH+" app status "+appName1, cluster.KubeConfigPath)
		})

		By("Then I should see the status for "+appName1, func() {
			Eventually(appStatus1).Should(ContainSubstring(`Last successful reconciliation:`))
			Eventually(appStatus1).Should(ContainSubstring(`gitrepository/` + appName1))
			Eventually(appStatus1).Should(ContainSubstring(`kustomization/` + appName1))
		})

		By("When I check the app status for app2", func() {
			appStatus2, _ = runCommandAndReturnStringOutput(WEGO_BIN_PATH+" app status "+appName2, cluster.KubeConfigPath)
		})

		By("Then I should see the status for "+appName2, func() {
			Eventually(appStatus2).Should(ContainSubstring(`Last successful reconciliation:`))
			Eventually(appStatus2).Should(ContainSubstring(`gitrepository/` + appName2))
			Eventually(appStatus2).Should(ContainSubstring(`helmrelease/` + appName2))
		})

		By("When I check the app status for app3", func() {
			appStatus3, _ = runCommandAndReturnStringOutput(WEGO_BIN_PATH+" app status "+appName3, cluster.KubeConfigPath)
		})

		By("Then I should see the status for "+appName3, func() {
			Eventually(appStatus3).Should(ContainSubstring(`Last successful reconciliation:`))
			Eventually(appStatus3).Should(ContainSubstring(`helmrepository/` + appName3))
			Eventually(appStatus3).Should(ContainSubstring(`helmrelease/` + appName3))
		})

		By("When I check for apps list", func() {
			listOutput, _ = runCommandAndReturnStringOutput(WEGO_BIN_PATH+" app list", cluster.KubeConfigPath)
		})

		By("Then I should see appNames for all apps listed", func() {
			Eventually(listOutput).Should(ContainSubstring(appName1))
			Eventually(listOutput).Should(ContainSubstring(appName2))
			Eventually(listOutput).Should(ContainSubstring(appName3))
		})

		By("And I should not see gitops components in app repo: "+appFilesRepoName, func() {
			pullGitRepo(repoAbsolutePath)
			folderOutput, _ := runCommandAndReturnStringOutput(fmt.Sprintf("cd %s && ls -al", repoAbsolutePath), "")
			Expect(folderOutput).ShouldNot(ContainSubstring(".wego"))
			Expect(folderOutput).ShouldNot(ContainSubstring("apps"))
			Expect(folderOutput).ShouldNot(ContainSubstring("targets"))
		})

		By("And I should see gitops components in config repo: "+appConfigRepoName, func() {
			folderOutput, _ := runCommandAndReturnStringOutput(fmt.Sprintf("cd %s && git clone %s && cd %s && ls -al", repoAbsolutePath, configRepoRemoteURL, appConfigRepoName), "")
			Expect(folderOutput).ShouldNot(ContainSubstring(".wego"))
			Expect(folderOutput).Should(ContainSubstring("apps"))
			Expect(folderOutput).Should(ContainSubstring("targets"))
		})

		By("When I check for list of commits for app1", func() {
			commitList1, _ = runCommandAndReturnStringOutput(fmt.Sprintf("%s app %s get commits", WEGO_BIN_PATH, appName1), cluster.KubeConfigPath)
		})

		By("Then I should see the list of commits for app1", func() {
			Eventually(commitList1).Should(MatchRegexp(`COMMIT HASH\s*CREATED AT\s*AUTHOR\s*MESSAGE\s*URL`))
			Eventually(commitList1).Should(MatchRegexp(`[\w]{7}\s*202\d-[0,1][0-9]-[0-3][0-9]T[0-2][0-9]:[0-5][0-9]:[0-5][0-9]Z`))
			Eventually(commitList1).Should(MatchRegexp(`[\w]{7}\s*202\d-[0,1][0-9]-[0-3][0-9]T[0-2][0-9]:[0-5][0-9]:[0-5][0-9]Z`))
		})

		By("When I check for list of commits for app2", func() {
			commitList2, _ = runCommandAndReturnStringOutput(fmt.Sprintf("%s app %s get commits", WEGO_BIN_PATH, appName2), cluster.KubeConfigPath)
		})

		By("Then I should see the list of commits for app2", func() {
			Eventually(commitList2).Should(MatchRegexp(`COMMIT HASH\s*CREATED AT\s*AUTHOR\s*MESSAGE\s*URL`))
			Eventually(commitList2).Should(MatchRegexp(`[\w]{7}\s*202\d-[0,1][0-9]-[0-3][0-9]T[0-2][0-9]:[0-5][0-9]:[0-5][0-9]Z`))
			Eventually(commitList2).Should(MatchRegexp(`[\w]{7}\s*202\d-[0,1][0-9]-[0-3][0-9]T[0-2][0-9]:[0-5][0-9]:[0-5][0-9]Z`))
		})
	})

	It("SmokeTest - Verify that gitops can deploy multiple apps one with private and other with public repo (e2e flow)", func() {
		start := time.Now()
		defer func() {
			metrics.AddRecord(contextDirectory, start, time.Now(), fmt.Sprintf("Integration Test %s", metricID), "Runtime")
		}()
		var listOutput string
		var pauseOutput string
		var unpauseOutput string
		var appStatus1 *gexec.Session
		var appStatus2 *gexec.Session
		var appRemoveOutput *gexec.Session
		var repoAbsolutePath1 string
		var repoAbsolutePath2 string
		var appManifestFile1 string
		var commitList1 string
		var commitList2 string
		tip1 := generateTestInputs()
		tip2 := generateTestInputs()
		appName1 := tip1.appRepoName
		appName2 := tip2.appRepoName
		private := true
		public := false
		replicaSetValue := 3

		addCommand1 := "app add . --name=" + appName1 + " --auto-merge=true"
		addCommand2 := "app add . --name=" + appName2 + " --auto-merge=true"

		defer deleteRepo(tip1.appRepoName)
		defer deleteRepo(tip2.appRepoName)
		defer deleteWorkload(tip1.workloadName, tip1.workloadNamespace, "")
		defer deleteWorkload(tip2.workloadName, tip2.workloadNamespace, "")

		By("And application repos do not already exist", func() {
			deleteRepo(tip1.appRepoName)
			deleteRepo(tip2.appRepoName)
		})

		By("And application workload is not already deployed to cluster", func() {
			deleteWorkload(tip1.workloadName, tip1.workloadNamespace, "")
			deleteWorkload(tip2.workloadName, tip2.workloadNamespace, "")
		})

		By("When I create an empty private repo for app1", func() {
			repoAbsolutePath1 = initAndCreateEmptyRepo(tip1.appRepoName, private)
		})

		By("When I create an empty public repo for app2", func() {
			repoAbsolutePath2 = initAndCreateEmptyRepo(tip2.appRepoName, public)
		})

		By("And I git add-commit-push for app1 with workload", func() {
			gitAddCommitPush(repoAbsolutePath1, tip1.appManifestFilePath)
		})

		By("And I git add-commit-push for app2 with workload", func() {
			gitAddCommitPush(repoAbsolutePath2, tip2.appManifestFilePath)
		})

		By("And I install gitops to my active cluster", func() {
			installAndVerifyWego(namespace, cluster.KubeConfigPath)
		})

		By("And I have my default ssh key on path "+DEFAULT_SSH_KEY_PATH, func() {
			setupSSHKey(DEFAULT_SSH_KEY_PATH)
		})

		By("And I run gitops app add command for 1st app", func() {
			runWegoAddCommand(repoAbsolutePath1, addCommand1, namespace, cluster.KubeConfigPath)
		})

		By("And I run gitops app add command for 2nd app", func() {
			runWegoAddCommand(repoAbsolutePath2, addCommand2, namespace, cluster.KubeConfigPath)
		})

		By("Then I should see gitops app add command linked the repo1 to the cluster", func() {
			verifyWegoAddCommand(appName1, namespace, cluster.KubeConfigPath)
		})

		By("And I should see gitops app add command linked the repo2 to the cluster", func() {
			verifyWegoAddCommand(appName2, namespace, cluster.KubeConfigPath)
		})

		By("And I should see workload for app1 is deployed to the cluster", func() {
			verifyWorkloadIsDeployed(tip1.workloadName, tip1.workloadNamespace, cluster.KubeConfigPath)
		})

		By("And I should see workload for app2 is deployed to the cluster", func() {
			verifyWorkloadIsDeployed(tip2.workloadName, tip2.workloadNamespace, cluster.KubeConfigPath)
		})

		By("And repos created have proper visibility", func() {
			Eventually(getRepoVisibility(GITHUB_ORG, tip1.appRepoName)).Should(ContainSubstring("true"))
			Eventually(getRepoVisibility(GITHUB_ORG, tip2.appRepoName)).Should(ContainSubstring("false"))
		})

		By("When I check the app status for "+appName1, func() {
			appStatus1 = runCommandAndReturnSessionOutput(fmt.Sprintf("%s app status %s", WEGO_BIN_PATH, appName1), cluster.KubeConfigPath)
		})

		By("Then I should see the status for "+appName1, func() {
			Eventually(appStatus1).Should(gbytes.Say(`Last successful reconciliation:`))
			Eventually(appStatus1).Should(gbytes.Say(`gitrepository/` + appName1))
			Eventually(appStatus1).Should(gbytes.Say(`kustomization/` + appName1))
		})

		By("When I check the app status for "+appName2, func() {
			appStatus2 = runCommandAndReturnSessionOutput(fmt.Sprintf("%s app status %s", WEGO_BIN_PATH, appName2), cluster.KubeConfigPath)
		})

		By("Then I should see the status for "+appName2, func() {
			Eventually(appStatus2).Should(gbytes.Say(`Last successful reconciliation:`))
			Eventually(appStatus2).Should(gbytes.Say(`gitrepository/` + appName2))
			Eventually(appStatus2).Should(gbytes.Say(`kustomization/` + appName2))
		})

		By("When I check for apps list", func() {
			listOutput, _ = runCommandAndReturnStringOutput(WEGO_BIN_PATH+" app list", cluster.KubeConfigPath)
		})

		By("Then I should see appNames for both apps listed", func() {
			Eventually(listOutput).Should(ContainSubstring(appName1))
			Eventually(listOutput).Should(ContainSubstring(appName2))
		})

		By("When I pause an app: "+appName1, func() {
			pauseOutput, _ = runCommandAndReturnStringOutput(WEGO_BIN_PATH+" app pause "+appName1, cluster.KubeConfigPath)
		})

		By("Then I should see pause message", func() {
			Expect(pauseOutput).To(ContainSubstring("gitops automation paused for " + appName1))
		})

		By("When I check app status for paused app", func() {
			appStatus1 = runCommandAndReturnSessionOutput(fmt.Sprintf("%s app status %s", WEGO_BIN_PATH, appName1), cluster.KubeConfigPath)
		})

		By("Then I should see pause status as suspended=true", func() {
			Eventually(appStatus1).Should(gbytes.Say(`kustomization/` + appName1 + `\s*True\s*.*True`))
		})

		By("And changes to the app files should not be synchronized", func() {
			appManifestFile1, _ = runCommandAndReturnStringOutput("cd "+repoAbsolutePath1+" && ls | grep yaml", "")
			createAppReplicas(repoAbsolutePath1, appManifestFile1, replicaSetValue, tip1.workloadName, cluster.KubeConfigPath)
			gitUpdateCommitPush(repoAbsolutePath1)
			_ = waitForReplicaCreation(tip1.workloadNamespace, replicaSetValue, 2*time.Minute, cluster.KubeConfigPath)
			_ = runCommandPassThrough([]string{}, cluster.KubeConfigPath, "sh", "-c", fmt.Sprintf("kubectl wait --for=condition=Ready --timeout=100s -n %s --all pods", tip1.workloadNamespace))
		})

		By("And number of app replicas should remain same", func() {
			replicaOutput, _ := runCommandAndReturnStringOutput("kubectl get pods -n "+tip1.workloadNamespace+" --field-selector=status.phase=Running --no-headers=true | wc -l", cluster.KubeConfigPath)
			Expect(replicaOutput).To(ContainSubstring("1"))
		})

		By("When I re-run app pause command", func() {
			pauseOutput, _ = runCommandAndReturnStringOutput(WEGO_BIN_PATH+" app pause "+appName1, cluster.KubeConfigPath)
		})

		By("Then I should see a console message without any errors", func() {
			Expect(pauseOutput).To(ContainSubstring("app " + appName1 + " is already paused"))
		})

		By("When I unpause an app: "+appName1, func() {
			unpauseOutput, _ = runCommandAndReturnStringOutput(WEGO_BIN_PATH+" app unpause "+appName1, cluster.KubeConfigPath)
		})

		By("Then I should see unpause message", func() {
			Expect(unpauseOutput).To(ContainSubstring("gitops automation unpaused for " + appName1))
		})

		By("And I should see app replicas created in the cluster", func() {
			_ = waitForReplicaCreation(tip1.workloadNamespace, replicaSetValue, EVENTUALLY_DEFAULT_TIMEOUT, cluster.KubeConfigPath)
			cmd := fmt.Sprintf("kubectl wait --for=condition=Ready --timeout=100s -n %s --all pods --selector='app!=wego-app'", tip1.workloadNamespace)
			fmt.Println("Check0", cmd)
			_ = runCommandPassThrough([]string{}, cluster.KubeConfigPath, "sh", "-c", cmd)
			replicaOutput, _ := runCommandAndReturnStringOutput("kubectl get pods -n "+tip1.workloadNamespace+" --field-selector=status.phase=Running --no-headers=true --selector='app!=wego-app' | wc -l", cluster.KubeConfigPath)
			Expect(replicaOutput).To(ContainSubstring(strconv.Itoa(replicaSetValue)))
		})

		By("When I re-run app unpause command", func() {
			unpauseOutput, _ = runCommandAndReturnStringOutput(WEGO_BIN_PATH+" app unpause "+appName1, cluster.KubeConfigPath)
		})

		By("Then I should see unpause message without any errors", func() {
			Expect(unpauseOutput).To(ContainSubstring("app " + appName1 + " is already reconciling"))
		})

		By("When I check app status for unpaused app", func() {
			appStatus1 = runCommandAndReturnSessionOutput(fmt.Sprintf("%s app status %s", WEGO_BIN_PATH, appName1), cluster.KubeConfigPath)
		})

		By("Then I should see pause status as suspended=false", func() {
			Eventually(appStatus1).Should(gbytes.Say(`kustomization/` + appName1 + `\s*True\s*.*False`))
		})

		By("When I check for list of commits for app2", func() {
			commitList2, _ = runCommandAndReturnStringOutput(fmt.Sprintf("%s app %s get commits", WEGO_BIN_PATH, appName2), cluster.KubeConfigPath)
		})

		By("Then I should see the list of commits for app2", func() {
			Eventually(commitList2).Should(MatchRegexp(`COMMIT HASH\s*CREATED AT\s*AUTHOR\s*MESSAGE\s*URL`))
			Eventually(commitList2).Should(MatchRegexp(`[\w]{7}\s*202\d-[0,1][0-9]-[0-3][0-9]T[0-2][0-9]:[0-5][0-9]:[0-5][0-9]Z\s*Weave Gitops\s*Add App manifests`))
			Eventually(commitList2).Should(MatchRegexp(`[\w]{7}\s*202\d-[0,1][0-9]-[0-3][0-9]T[0-2][0-9]:[0-5][0-9]:[0-5][0-9]Z`))
			Eventually(commitList2).Should(MatchRegexp(`[\w]{7}\s*202\d-[0,1][0-9]-[0-3][0-9]T[0-2][0-9]:[0-5][0-9]:[0-5][0-9]Z`))
		})

		By("When I remove an app", func() {
			appRemoveOutput = runCommandAndReturnSessionOutput(WEGO_BIN_PATH+" app remove "+appName2, cluster.KubeConfigPath)
		})

		By("Then I should see app removing message", func() {
			Eventually(appRemoveOutput).Should(gbytes.Say("► Removing application from cluster and repository"))
			Eventually(appRemoveOutput).Should(gbytes.Say("► Committing and pushing gitops updates for application"))
			Eventually(appRemoveOutput).Should(gbytes.Say("► Pushing app changes to repository"))
		})

		By("And app should get deleted from the cluster", func() {
			_ = waitForAppRemoval(appName2, THIRTY_SECOND_TIMEOUT)
		})

		By("When I check for list of commits for app1", func() {
			commitList1, _ = runCommandAndReturnStringOutput(fmt.Sprintf("%s app %s get commits", WEGO_BIN_PATH, appName1), cluster.KubeConfigPath)
		})

		By("Then I should see the list of commits for app1", func() {
			Eventually(commitList1).Should(MatchRegexp(`COMMIT HASH\s*CREATED AT\s*AUTHOR\s*MESSAGE\s*URL`))
			Eventually(commitList1).Should(MatchRegexp(`[\w]{7}\s*202\d-[0,1][0-9]-[0-3][0-9]T[0-2][0-9]:[0-5][0-9]:[0-5][0-9]Z\s*Weave Gitops\s*Add App manifests`))
			Eventually(commitList1).Should(MatchRegexp(`[\w]{7}\s*202\d-[0,1][0-9]-[0-3][0-9]T[0-2][0-9]:[0-5][0-9]:[0-5][0-9]Z`))
			Eventually(commitList1).Should(MatchRegexp(`[\w]{7}\s*202\d-[0,1][0-9]-[0-3][0-9]T[0-2][0-9]:[0-5][0-9]:[0-5][0-9]Z`))
		})

		By("When I check for list of commits for a deleted app", func() {
			_, commitList2 = runCommandAndReturnStringOutput(fmt.Sprintf("%s app %s get commits", WEGO_BIN_PATH, appName2), cluster.KubeConfigPath)
		})

		By("Then I should see the list of commits for app2", func() {
			Eventually(commitList2).Should(ContainSubstring(`Error:`))
			Eventually(commitList2).Should(MatchRegexp(`\"` + appName2 + `\" not found`))
		})
	})

	It("SmokeTest - Verify that gitops can deploy a helm app from a git repo with app-config-url set to NONE", func() {
		start := time.Now()
		defer func() {
			metrics.AddRecord(contextDirectory, start, time.Now(), fmt.Sprintf("Integration Test %s", metricID), "Runtime")
		}()
		var repoAbsolutePath string
		var reAddOutput string
		var removeOutput *gexec.Session
		private := true
		appManifestFilePath := "./data/helm-repo/hello-world"
		appName := "my-helm-app"
		appRepoName := "wego-test-app-" + RandString(8)
		badAppName := "foo"

		addCommand := "app add . --deployment-type=helm --path=./hello-world --name=" + appName + " --app-config-url=NONE"

		defer deleteRepo(appRepoName)

		By("Application and config repo does not already exist", func() {
			deleteRepo(appRepoName)
		})

		By("When I create a private repo with my app workload", func() {
			repoAbsolutePath = initAndCreateEmptyRepo(appRepoName, private)
			gitAddCommitPush(repoAbsolutePath, appManifestFilePath)
		})

		By("And I install gitops to my active cluster", func() {
			installAndVerifyWego(namespace, cluster.KubeConfigPath)
		})

		By("And I have my default ssh key on path "+DEFAULT_SSH_KEY_PATH, func() {
			setupSSHKey(DEFAULT_SSH_KEY_PATH)
		})

		By("And I run gitops add command", func() {
			runWegoAddCommand(repoAbsolutePath, addCommand, namespace, cluster.KubeConfigPath)
		})

		By("Then I should see my workload deployed to the cluster", func() {
			verifyWegoAddCommand(appName, namespace, cluster.KubeConfigPath)
			Expect(waitForResource("apps", appName, namespace, INSTALL_PODS_READY_TIMEOUT, cluster.KubeConfigPath)).To(Succeed())
			Expect(waitForResource("configmaps", "helloworld-configmap", namespace, INSTALL_PODS_READY_TIMEOUT, cluster.KubeConfigPath)).To(Succeed())
		})

		By("And I should not see gitops components in the remote git repo", func() {
			pullGitRepo(repoAbsolutePath)
			folderOutput, _ := runCommandAndReturnStringOutput(fmt.Sprintf("cd %s && ls -al", repoAbsolutePath), "")
			Expect(folderOutput).ShouldNot(ContainSubstring(".wego"))
			Expect(folderOutput).ShouldNot(ContainSubstring("apps"))
			Expect(folderOutput).ShouldNot(ContainSubstring("targets"))
		})

		By("When I rerun gitops install", func() {
			_ = runCommandPassThrough([]string{}, "sh", "-c", fmt.Sprintf("%s install", WEGO_BIN_PATH), cluster.KubeConfigPath)
		})

		By("Then I should not see any errors", func() {
			VerifyControllersInCluster(WEGO_DEFAULT_NAMESPACE, cluster.KubeConfigPath)
		})

		By("When I rerun gitops app add command", func() {
			_, reAddOutput = runCommandAndReturnStringOutput(fmt.Sprintf("cd %s && %s %s", repoAbsolutePath, WEGO_BIN_PATH, addCommand), cluster.KubeConfigPath)
		})

		By("Then I should see an error", func() {
			Eventually(reAddOutput).Should(ContainSubstring("Error: failed to add the app " + appName + ": unable to create resource, resource already exists in cluster"))
		})

		By("And app status should remain same", func() {
			out := runCommandAndReturnSessionOutput(WEGO_BIN_PATH+" app status "+appName, cluster.KubeConfigPath)
			Eventually(out).Should(gbytes.Say(`helmrelease/` + appName + `\s*True\s*.*False`))
		})

		By("When I run gitops app remove", func() {
			_ = runCommandPassThrough([]string{}, cluster.KubeConfigPath, "sh", "-c", fmt.Sprintf("%s app remove %s", WEGO_BIN_PATH, appName))
		})

		By("Then I should see app removed from the cluster", func() {
			_ = waitForAppRemoval(appName, THIRTY_SECOND_TIMEOUT)
		})

		By("When I run gitops app remove for a non-existent app", func() {
			removeOutput = runCommandAndReturnSessionOutput(WEGO_BIN_PATH+" app remove "+badAppName, cluster.KubeConfigPath)
		})

		By("Then I should get an error", func() {
			Eventually(removeOutput.Err).Should(gbytes.Say(`Error: failed to create app service: error getting git clients: could not retrieve application "` + badAppName + `": could not get application: apps.wego.weave.works "` + badAppName + `" not found`))
		})
	})

	It("Verify that gitops can deploy a helm app from a git repo with app-config-url set to default", func() {
		start := time.Now()
		defer func() {
			metrics.AddRecord(contextDirectory, start, time.Now(), fmt.Sprintf("Integration Test %s", metricID), "Runtime")
		}()
		var repoAbsolutePath string
		public := false
		appName := "my-helm-app"
		appManifestFilePath := "./data/helm-repo/hello-world"
		appRepoName := "wego-test-app-" + RandString(8)

		addCommand := "app add . --deployment-type=helm --path=./hello-world --name=" + appName + " --auto-merge=true"

		defer deleteRepo(appRepoName)

		By("And application repo does not already exist", func() {
			deleteRepo(appRepoName)
		})

		By("When I create a private repo with my app workload", func() {
			repoAbsolutePath = initAndCreateEmptyRepo(appRepoName, public)
			gitAddCommitPush(repoAbsolutePath, appManifestFilePath)
		})

		By("And I install gitops to my active cluster", func() {
			installAndVerifyWego(namespace, cluster.KubeConfigPath)
		})

		By("And I have my default ssh key on path "+DEFAULT_SSH_KEY_PATH, func() {
			setupSSHKey(DEFAULT_SSH_KEY_PATH)
		})

		By("And I run gitops add command", func() {
			runWegoAddCommand(repoAbsolutePath, addCommand, namespace, cluster.KubeConfigPath)
		})

		By("Then I should see my workload deployed to the cluster", func() {
			verifyWegoAddCommand(appName, namespace, cluster.KubeConfigPath)
			Expect(waitForResource("apps", appName, namespace, INSTALL_PODS_READY_TIMEOUT, cluster.KubeConfigPath)).To(Succeed())
			Expect(waitForResource("configmaps", "helloworld-configmap", namespace, INSTALL_PODS_READY_TIMEOUT, cluster.KubeConfigPath)).To(Succeed())
		})

		By("And repo created has public visibility", func() {
			Eventually(getRepoVisibility(GITHUB_ORG, appRepoName)).Should(ContainSubstring("false"))
		})
	})

	It("Verify that gitops can deploy a helm app from a git repo with app-config-url set to <url>", func() {
		start := time.Now()
		defer func() {
			metrics.AddRecord(contextDirectory, start, time.Now(), fmt.Sprintf("Integration Test %s", metricID), "Runtime")
		}()
		var repoAbsolutePath string
		var configRepoAbsolutePath string
		private := true
		appManifestFilePath := "./data/helm-repo/hello-world"
		configRepoFiles := "./data/config-repo"
		appName := "my-helm-app"
		appRepoName := "wego-test-app-" + RandString(8)
		configRepoName := "wego-test-config-repo-" + RandString(8)
		configRepoUrl := fmt.Sprintf("ssh://git@github.com/%s/%s.git", os.Getenv("GITHUB_ORG"), configRepoName)

		addCommand := fmt.Sprintf("app add . --app-config-url=%s --deployment-type=helm --path=./hello-world --name=%s --auto-merge=true", configRepoUrl, appName)

		defer deleteRepo(appRepoName)
		defer deleteRepo(configRepoName)

		By("Application and config repo does not already exist", func() {
			deleteRepo(appRepoName)
			deleteRepo(configRepoName)
		})

		By("When I create a private repo with my app workload", func() {
			repoAbsolutePath = initAndCreateEmptyRepo(appRepoName, private)
			gitAddCommitPush(repoAbsolutePath, appManifestFilePath)
		})

		By("When I create a private repo for my config files", func() {
			configRepoAbsolutePath = initAndCreateEmptyRepo(configRepoName, private)
			gitAddCommitPush(configRepoAbsolutePath, configRepoFiles)
		})

		By("And I install gitops to my active cluster", func() {
			installAndVerifyWego(namespace, cluster.KubeConfigPath)
		})

		By("And I have my default ssh key on path "+DEFAULT_SSH_KEY_PATH, func() {
			setupSSHKey(DEFAULT_SSH_KEY_PATH)
		})

		By("And I run gitops add command", func() {
			runWegoAddCommand(repoAbsolutePath, addCommand, namespace, cluster.KubeConfigPath)
		})

		By("There is no .wego folder in the app repo", func() {
			_, err := os.Stat(repoAbsolutePath + "/.wego")
			Expect(os.IsNotExist(err)).To(Equal(true))
		})

		By("The manifests are present in the config repo", func() {
			pullBranch(configRepoAbsolutePath, DEFAULT_BRANCH_NAME)

			_, err := os.Stat(fmt.Sprintf("%s/apps/%s/app.yaml", configRepoAbsolutePath, appName))
			Expect(err).ShouldNot(HaveOccurred())

			_, err = os.Stat(fmt.Sprintf("%s/targets/%s/%s/%s-gitops-source.yaml", configRepoAbsolutePath, cluster.Context, appName, appName))
			Expect(err).ShouldNot(HaveOccurred())

			_, err = os.Stat(fmt.Sprintf("%s/targets/%s/%s/%s-gitops-deploy.yaml", configRepoAbsolutePath, cluster.Context, appName, appName))
			Expect(err).ShouldNot(HaveOccurred())
		})

		By("Then I should see my workload deployed to the cluster", func() {
			verifyWegoAddCommand(appName, namespace, cluster.KubeConfigPath)
			Expect(waitForResource("apps", appName, namespace, INSTALL_PODS_READY_TIMEOUT, cluster.KubeConfigPath)).To(Succeed())
			Expect(waitForResource("configmaps", "helloworld-configmap", namespace, INSTALL_PODS_READY_TIMEOUT, cluster.KubeConfigPath)).To(Succeed())
		})

	})

	It("Verify that gitops can deploy multiple helm apps from a helm repo with app-config-url set to <url>", func() {
		start := time.Now()
		defer func() {
			metrics.AddRecord(contextDirectory, start, time.Now(), fmt.Sprintf("Integration Test %s", metricID), "Runtime")
		}()
		var repoAbsolutePath string
		var listOutput string
		var appStatus1 string
		var appStatus2 string
		private := true
		appName1 := "rabbitmq"
		appName2 := "zookeeper"
		workloadName1 := "rabbitmq-0"
		workloadName2 := "test-space-zookeeper-0"
		workloadNamespace2 := "test-space"
		readmeFilePath := "./data/README.md"
		appRepoName := "wego-test-app-" + RandString(8)
		appRepoRemoteURL := "ssh://git@github.com/" + GITHUB_ORG + "/" + appRepoName + ".git"
		helmRepoURL := "https://charts.bitnami.com/bitnami"

		addCommand1 := "app add --url=" + helmRepoURL + " --chart=" + appName1 + " --app-config-url=" + appRepoRemoteURL + " --auto-merge=true"
		addCommand2 := "app add --url=" + helmRepoURL + " --chart=" + appName2 + " --app-config-url=" + appRepoRemoteURL + " --auto-merge=true --helm-release-target-namespace=" + workloadNamespace2

		defer deletePersistingHelmApp(namespace, workloadName1, EVENTUALLY_DEFAULT_TIMEOUT)
		defer deletePersistingHelmApp(namespace, workloadName2, EVENTUALLY_DEFAULT_TIMEOUT)
		defer deleteRepo(appRepoName)
		defer deleteNamespace(workloadNamespace2)

		By("And application repo does not already exist", func() {
			deleteRepo(appRepoName)
		})

		By("And application workload is not already deployed to cluster", func() {
			deletePersistingHelmApp(namespace, workloadName1, EVENTUALLY_DEFAULT_TIMEOUT)
			deletePersistingHelmApp(namespace, workloadName2, EVENTUALLY_DEFAULT_TIMEOUT)
		})

		By("When I create a private git repo", func() {
			repoAbsolutePath = initAndCreateEmptyRepo(appRepoName, private)
			gitAddCommitPush(repoAbsolutePath, readmeFilePath)
		})

		By("And I install gitops under my namespace: "+namespace, func() {
			installAndVerifyWego(namespace, cluster.KubeConfigPath)
		})

		By("And I have my default ssh key on path "+DEFAULT_SSH_KEY_PATH, func() {
			setupSSHKey(DEFAULT_SSH_KEY_PATH)
		})

		By("And I create a namespace for helm-app", func() {
			out, _ := runCommandAndReturnStringOutput("kubectl create ns "+workloadNamespace2, cluster.KubeConfigPath)
			Eventually(out).Should(ContainSubstring("namespace/" + workloadNamespace2 + " created"))
		})

		By("And I run gitops app add command for 1st app", func() {
			runWegoAddCommand(repoAbsolutePath, addCommand1, namespace, cluster.KubeConfigPath)
		})

		By("And I run gitops app add command for 2nd app", func() {
			runWegoAddCommand(repoAbsolutePath, addCommand2, namespace, cluster.KubeConfigPath)
		})

		By("Then I should see workload1 deployed to the cluster", func() {
			verifyWegoHelmAddCommand(appName1, namespace, cluster.KubeConfigPath)
			verifyHelmPodWorkloadIsDeployed(workloadName1, namespace, cluster.KubeConfigPath)
		})

		By("And I should see workload2 deployed to the cluster", func() {
			verifyWegoHelmAddCommand(appName2, WEGO_DEFAULT_NAMESPACE, cluster.KubeConfigPath)
			verifyHelmPodWorkloadIsDeployed(workloadName2, workloadNamespace2, cluster.KubeConfigPath)
		})

		By("And I should see gitops components in the remote git repo", func() {
			pullGitRepo(repoAbsolutePath)
			folderOutput, _ := runCommandAndReturnStringOutput(fmt.Sprintf("cd %s && ls -al", repoAbsolutePath), "")
			Expect(folderOutput).ShouldNot(ContainSubstring(".wego"))
			Expect(folderOutput).Should(ContainSubstring("apps"))
			Expect(folderOutput).Should(ContainSubstring("targets"))
		})

		By("When I check for apps list", func() {
			listOutput, _ = runCommandAndReturnStringOutput(WEGO_BIN_PATH+" app list", cluster.KubeConfigPath)
		})

		By("Then I should see appNames for both apps listed", func() {
			Eventually(listOutput).Should(ContainSubstring(appName1))
			Eventually(listOutput).Should(ContainSubstring(appName2))
		})

		By("When I check the app status for "+appName1, func() {
			appStatus1, _ = runCommandAndReturnStringOutput(WEGO_BIN_PATH+" app status "+appName1, cluster.KubeConfigPath)
		})

		By("Then I should see the status for app1", func() {
			Eventually(appStatus1).Should(ContainSubstring(`Last successful reconciliation:`))
			Eventually(appStatus1).Should(ContainSubstring(`helmrepository/` + appName1))
			Eventually(appStatus1).Should(ContainSubstring(`helmrelease/` + appName1))
		})

		By("When I check the app status for "+appName2, func() {
			appStatus2, _ = runCommandAndReturnStringOutput(WEGO_BIN_PATH+" app status "+appName2, cluster.KubeConfigPath)
		})

		By("Then I should see the status for app2", func() {
			Eventually(appStatus2).Should(ContainSubstring(`Last successful reconciliation:`))
			Eventually(appStatus2).Should(ContainSubstring(`helmrepository/` + appName2))
			Eventually(appStatus2).Should(ContainSubstring(`helmrelease/` + appName2))
		})
	})

	It("Verify that gitops can deploy a helm app from a helm repo with app-config-url set to NONE", func() {
		start := time.Now()
		defer func() {
			metrics.AddRecord(contextDirectory, start, time.Now(), fmt.Sprintf("Integration Test %s", metricID), "Runtime")
		}()
		appName := "loki"
		workloadName := "loki-0"
		helmRepoURL := "https://charts.kube-ops.io"

		addCommand := "app add --url=" + helmRepoURL + " --chart=" + appName + " --app-config-url=NONE"

		defer deletePersistingHelmApp(namespace, workloadName, EVENTUALLY_DEFAULT_TIMEOUT)

		By("And application workload is not already deployed to cluster", func() {
			deletePersistingHelmApp(namespace, workloadName, EVENTUALLY_DEFAULT_TIMEOUT)
		})

		By("And I install gitops to my active cluster", func() {
			installAndVerifyWego(namespace, cluster.KubeConfigPath)
		})

		By("And I have my default ssh key on path "+DEFAULT_SSH_KEY_PATH, func() {
			setupSSHKey(DEFAULT_SSH_KEY_PATH)
		})

		By("And I run gitops add command", func() {
			runWegoAddCommand(".", addCommand, namespace, cluster.KubeConfigPath)
		})

		By("Then I should see my workload deployed to the cluster", func() {
			verifyWegoHelmAddCommand(appName, namespace, cluster.KubeConfigPath)
			verifyHelmPodWorkloadIsDeployed(workloadName, namespace, cluster.KubeConfigPath)
		})
	})

	It("Verify that a PR is raised against a user repo when skipping auto-merge", func() {
		start := time.Now()
		defer func() {
			metrics.AddRecord(contextDirectory, start, time.Now(), fmt.Sprintf("Integration Test %s", metricID), "Runtime")
		}()
		var repoAbsolutePath string
		tip := generateTestInputs()
		appName := tip.appRepoName
		prLink := ""

		addCommand := "app add . --name=" + appName + " --auto-merge=false"

		defer deleteRepo(tip.appRepoName)
		defer deleteWorkload(tip.workloadName, tip.workloadNamespace, "")

		By("And application repo does not already exist", func() {
			deleteRepo(tip.appRepoName)
		})

		By("When I create an empty private repo for app", func() {
			repoAbsolutePath = initAndCreateEmptyRepo(tip.appRepoName, true)
		})

		By("And I git add-commit-push app manifest", func() {
			gitAddCommitPush(repoAbsolutePath, tip.appManifestFilePath)
		})

		By("And I install gitops to my active cluster", func() {
			installAndVerifyWego(namespace, cluster.KubeConfigPath)
		})

		By("And I have my default ssh key on path "+DEFAULT_SSH_KEY_PATH, func() {
			setupSSHKey(DEFAULT_SSH_KEY_PATH)
		})

		By("When I run gitops app add command for app", func() {
			output, _ := runWegoAddCommandWithOutput(repoAbsolutePath, addCommand, namespace, cluster.KubeConfigPath)
			re := regexp.MustCompile(`(http|ftp|https):\/\/([\w\-_]+(?:(?:\.[\w\-_]+)+))([\w\-\.,@?^=%&amp;:/~\+#]*[\w\-\@?^=%&amp;/~\+#])?`)
			prLink = re.FindAllString(output, -1)[0]
		})

		By("Then I should see a PR created in user repo", func() {
			verifyPRCreated(repoAbsolutePath, appName)
		})

		By("When I merge the created PR", func() {
			mergePR(repoAbsolutePath, prLink)
		})

		By("Then I should see my workload deployed to the cluster", func() {
			verifyWegoAddCommand(appName, namespace, cluster.KubeConfigPath)
			verifyWorkloadIsDeployed(tip.workloadName, tip.workloadNamespace, cluster.KubeConfigPath)
		})
	})

	It("Verify that a PR can be raised against an external repo with app-config-url set to <url>", func() {
		start := time.Now()
		defer func() {
			metrics.AddRecord(contextDirectory, start, time.Now(), fmt.Sprintf("Integration Test %s", metricID), "Runtime")
		}()
		var repoAbsolutePath string
		var configRepoRemoteURL string
		var appConfigRepoAbsPath string
		prLink := ""
		private := true
		tip := generateTestInputs()
		appName := tip.appRepoName
		appConfigRepoName := "wego-config-repo-" + RandString(8)
		configRepoRemoteURL = "ssh://git@github.com/" + GITHUB_ORG + "/" + appConfigRepoName + ".git"

		addCommand := "app add . --app-config-url=" + configRepoRemoteURL

		defer deleteRepo(tip.appRepoName)
		defer deleteRepo(appConfigRepoName)
		defer deleteWorkload(tip.workloadName, tip.workloadNamespace, "")

		By("And application repo does not already exist", func() {
			deleteRepo(tip.appRepoName)
			deleteRepo(appConfigRepoName)
		})

		By("When I create a private repo for gitops app config", func() {
			appConfigRepoAbsPath = initAndCreateEmptyRepo(appConfigRepoName, private)
			gitAddCommitPush(appConfigRepoAbsPath, tip.appManifestFilePath)
		})

		By("When I create a private repo with my app workload", func() {
			repoAbsolutePath = initAndCreateEmptyRepo(tip.appRepoName, private)
			gitAddCommitPush(repoAbsolutePath, tip.appManifestFilePath)
		})

		By("And I install gitops to my active cluster", func() {
			installAndVerifyWego(namespace, cluster.KubeConfigPath)
		})

		By("And I have my default ssh key on path "+DEFAULT_SSH_KEY_PATH, func() {
			setupSSHKey(DEFAULT_SSH_KEY_PATH)
		})

		By("And I run gitops add command with --app-config-url param", func() {
			output, _ := runWegoAddCommandWithOutput(repoAbsolutePath, addCommand, namespace, cluster.KubeConfigPath)
			re := regexp.MustCompile(`(http|https):\/\/([\w\-_]+(?:(?:\.[\w\-_]+)+))([\w\-\.,@?^=%&amp;:/~\+#]*[\w\-\@?^=%&amp;/~\+#])?`)
			prLink = re.FindAllString(output, 1)[0]
		})

		By("Then I should see a PR created for external repo", func() {
			verifyPRCreated(appConfigRepoAbsPath, appName)
		})

		By("When I merge the created PR", func() {
			mergePR(appConfigRepoAbsPath, prLink)
		})

		By("Then I should see my workload deployed to the cluster", func() {
			verifyWegoAddCommand(appName, namespace, cluster.KubeConfigPath)
			verifyWorkloadIsDeployed(tip.workloadName, tip.workloadNamespace, cluster.KubeConfigPath)
		})
	})

	It("Verify that a PR fails when raised against the same app-repo with different branch and app", func() {
		start := time.Now()
		defer func() {
			metrics.AddRecord(contextDirectory, start, time.Now(), fmt.Sprintf("Integration Test %s", metricID), "Runtime")
		}()
		var repoAbsolutePath string
		tip := generateTestInputs()
		tip2 := generateTestInputs()
		appName := tip.appRepoName
		appName2 := tip2.appRepoName
		prLink := "https://github.com/" + GITHUB_ORG + "/" + tip.appRepoName + "/pull/1"

		addCommand := "app add . --name=" + appName
		addCommand2 := "app add . --name=" + appName2

		defer deleteRepo(tip.appRepoName)
		defer deleteWorkload(tip.workloadName, tip.workloadNamespace, "")

		By("And application repo does not already exist", func() {
			deleteRepo(tip.appRepoName)
		})

		By("When I create an empty private repo for app", func() {
			repoAbsolutePath = initAndCreateEmptyRepo(tip.appRepoName, true)
		})

		By("And I git add-commit-push for app with workload", func() {
			gitAddCommitPush(repoAbsolutePath, tip.appManifestFilePath)
		})

		By("And I install gitops to my active cluster", func() {
			installAndVerifyWego(namespace, cluster.KubeConfigPath)
		})

		By("And I have my default ssh key on path "+DEFAULT_SSH_KEY_PATH, func() {
			setupSSHKey(DEFAULT_SSH_KEY_PATH)
		})

		By("And I run app add command for "+appName, func() {
			runWegoAddCommand(repoAbsolutePath, addCommand, namespace, cluster.KubeConfigPath)
		})

		By("Then I should see a PR created for "+appName, func() {
			verifyPRCreated(repoAbsolutePath, appName)
		})

		By("And I should fail to create a PR with the same app repo consecutively", func() {
			_, addCommandErr := runWegoAddCommandWithOutput(repoAbsolutePath, addCommand2, namespace, cluster.KubeConfigPath)
			Expect(addCommandErr).Should(ContainSubstring("422 Reference already exists"))
		})

		By("When I merge the previous PR", func() {
			mergePR(repoAbsolutePath, prLink)
		})

		By("Then I should see my workload deployed to the cluster", func() {
			verifyWegoAddCommand(appName, namespace, cluster.KubeConfigPath)
			verifyWorkloadIsDeployed(tip.workloadName, tip.workloadNamespace, cluster.KubeConfigPath)
		})

		By("And I should fail to create another PR with the same app", func() {
			_, addCommandErr := runWegoAddCommandWithOutput(repoAbsolutePath, addCommand2, namespace, cluster.KubeConfigPath)
			Expect(addCommandErr).Should(ContainSubstring("unable to create resource, resource already exists in cluster"))
		})
	})

})<|MERGE_RESOLUTION|>--- conflicted
+++ resolved
@@ -676,15 +676,11 @@
 		})
 	})
 
-<<<<<<< HEAD
-	It("Verify that gitops can deploy an app with app-config-url set to <url>", func() {
-		start := time.Now()
-		defer func() {
-			metrics.AddRecord(contextDirectory, start, time.Now(), fmt.Sprintf("Integration Test %s", metricID), "Runtime")
-		}()
-=======
 	It("SmokeTest - Verify that gitops can deploy an app with app-config-url set to <url>", func() {
->>>>>>> 94da6eed
+		start := time.Now()
+		defer func() {
+			metrics.AddRecord(contextDirectory, start, time.Now(), fmt.Sprintf("Integration Test %s", metricID), "Runtime")
+		}()
 		var repoAbsolutePath string
 		var configRepoRemoteURL string
 		var listOutput string
