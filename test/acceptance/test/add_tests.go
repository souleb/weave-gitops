--- conflicted
+++ resolved
@@ -939,13 +939,8 @@
 			appManifestFile1, _ = runCommandAndReturnStringOutput("cd "+repoAbsolutePath1+" && ls | grep yaml", "")
 			createAppReplicas(repoAbsolutePath1, appManifestFile1, replicaSetValue, tip1.workloadName, cluster.KubeConfigPath)
 			gitUpdateCommitPush(repoAbsolutePath1)
-<<<<<<< HEAD
 			_ = waitForReplicaCreation(tip1.workloadNamespace, replicaSetValue, 2*time.Minute, cluster.KubeConfigPath)
-			_ = runCommandPassThrough([]string{}, cluster.KubeConfigPath, "sh", "-c", fmt.Sprintf("kubectl wait --for=condition=Ready --timeout=100s -n %s --all pods", tip1.workloadNamespace))
-=======
-			_ = waitForReplicaCreation(tip1.workloadNamespace, replicaSetValue, EVENTUALLY_DEFAULT_TIMEOUT)
-			_ = runCommandPassThrough([]string{}, "sh", "-c", fmt.Sprintf("kubectl wait --for=condition=Ready --timeout=100s -n %s --all pods --selector='app!=wego-app'", tip1.workloadNamespace))
->>>>>>> e2333804
+			_ = runCommandPassThrough([]string{}, cluster.KubeConfigPath, "sh", "-c", fmt.Sprintf("kubectl wait --for=condition=Ready --timeout=100s -n %s --all pods --selector='app!=wego-app'", tip1.workloadNamespace))
 		})
 
 		By("And number of app replicas should remain same", func() {
@@ -970,17 +965,11 @@
 		})
 
 		By("And I should see app replicas created in the cluster", func() {
-<<<<<<< HEAD
 			_ = waitForReplicaCreation(tip1.workloadNamespace, replicaSetValue, EVENTUALLY_DEFAULT_TIMEOUT, cluster.KubeConfigPath)
 			cmd := fmt.Sprintf("kubectl wait --for=condition=Ready --timeout=100s -n %s --all pods --selector='app!=wego-app'", tip1.workloadNamespace)
 			fmt.Println("Check0", cmd)
 			_ = runCommandPassThrough([]string{}, cluster.KubeConfigPath, "sh", "-c", cmd)
 			replicaOutput, _ := runCommandAndReturnStringOutput("kubectl get pods -n "+tip1.workloadNamespace+" --field-selector=status.phase=Running --no-headers=true --selector='app!=wego-app' | wc -l", cluster.KubeConfigPath)
-=======
-			_ = waitForReplicaCreation(tip1.workloadNamespace, replicaSetValue, EVENTUALLY_DEFAULT_TIMEOUT)
-			_ = runCommandPassThrough([]string{}, "sh", "-c", fmt.Sprintf("kubectl wait --for=condition=Ready --timeout=100s -n %s --all pods --selector='app!=wego-app'", tip1.workloadNamespace))
-			replicaOutput, _ := runCommandAndReturnStringOutput("kubectl get pods -n " + tip1.workloadNamespace + " --field-selector=status.phase=Running --no-headers=true | wc -l")
->>>>>>> e2333804
 			Expect(replicaOutput).To(ContainSubstring(strconv.Itoa(replicaSetValue)))
 		})
 
