package run

import (
	"context"
	"errors"
	"fmt"
	"os"
	"strings"

	"github.com/spf13/cobra"
	"github.com/weaveworks/weave-gitops/cmd/gitops/cmderrors"
	"github.com/weaveworks/weave-gitops/cmd/gitops/config"
	"github.com/weaveworks/weave-gitops/cmd/internal"
	"github.com/weaveworks/weave-gitops/pkg/kube"
	"github.com/weaveworks/weave-gitops/pkg/run"
)

func RunCommand(opts *config.Options) *cobra.Command {
	cmd := &cobra.Command{
		Use:   "run",
		Short: "Set up an interactive sync between your cluster and your local file system",
		Long:  "This will set up a sync between the cluster in your kubeconfig and the path that you specify on your local filesystem.  If you do not have Flux installed on the cluster then this will add it to the cluster automatically.  This is a requirement so we can sync the files successfully from your local system onto the cluster.  Flux will take care of producing the objects for you.",
		Example: `
# Run the sync on the current working directory
gitops beta run . [flags]

# Run the sync against the dev overlay path
gitops beta run ./deploy/overlays/dev [flags]`,
		SilenceUsage:      true,
		SilenceErrors:     true,
		PreRunE:           betaRunCommandPreRunE(&opts.Endpoint),
		RunE:              betaRunCommandRunE(opts),
		DisableAutoGenTag: true,
	}

	return cmd
}

func betaRunCommandPreRunE(endpoint *string) func(*cobra.Command, []string) error {
	return func(cmd *cobra.Command, args []string) error {
		numArgs := len(args)

		if numArgs == 0 {
			return cmderrors.ErrNoFilePath
		}

		if numArgs > 1 {
			return cmderrors.ErrMultipleFilePaths
		}

		return nil
	}
}

<<<<<<< HEAD
func betaRunCommandRunE(opts *config.Options) func(*cobra.Command, []string) error {
=======
// isLocalCluster checks if it's a local cluster. See https://skaffold.dev/docs/environment/local-cluster/
func isLocalCluster(kubeClient *kube.KubeHTTP) bool {
	const (
		// cluster context prefixes
		kindPrefix = "kind-"
		k3dPrefix  = "k3d-"

		// cluster context names
		minikube         = "minikube"
		dockerForDesktop = "docker-for-desktop"
		dockerDesktop    = "docker-desktop"
	)

	if strings.HasPrefix(kubeClient.ClusterName, kindPrefix) ||
		strings.HasPrefix(kubeClient.ClusterName, k3dPrefix) ||
		kubeClient.ClusterName == minikube ||
		kubeClient.ClusterName == dockerForDesktop ||
		kubeClient.ClusterName == dockerDesktop {
		return true
	} else {
		return false
	}
}

func betaRunCommandRunE(opts *config.Options, client *resty.Client) func(*cobra.Command, []string) error {
>>>>>>> 5f50b9cf
	return func(cmd *cobra.Command, args []string) error {
		log := internal.NewCLILogger(os.Stdout)

		log.Actionf("Checking for a cluster in the kube config ...")

		_, clusterName, err := kube.RestConfig()
		if err != nil {
			log.Failuref("Error getting a restconfig: %v", err.Error())
			return cmderrors.ErrNoCluster
		}

		kubeConfigOptions := run.GetKubeConfigOptions()
		kubeClientOptions := run.GetKubeClientOptions()

		kubeClient, err := run.GetKubeClient(log, clusterName, kubeConfigOptions, kubeClientOptions)
		if err != nil {
			return cmderrors.ErrGetKubeClient
		}

		if !isLocalCluster(kubeClient) {
			return errors.New("allowed to run against a local cluster only")
		}

		ctx := context.Background()

		log.Actionf("Checking if Flux is already installed ...")

		if fluxVersion, err := run.GetFluxVersion(log, ctx, kubeClient); err != nil {
			log.Warningf("Flux is not found: %v", err.Error())

			if err := run.InstallFlux(log, ctx, kubeClient, kubeConfigOptions); err != nil {
				return fmt.Errorf("flux installation failed: %w", err)
			} else {
				log.Successf("Flux has been installed")
			}
		} else {
			log.Successf("Flux version %s is found", fluxVersion)
		}

		const fluxSystemNS = "flux-system"
		for _, controllerName := range []string{"source-controller", "kustomize-controller", "helm-controller", "notification-controller"} {
			log.Actionf("Waiting for %s/%s to be ready ...", fluxSystemNS, controllerName)

			if err := run.WaitForDeploymentToBeReady(log, kubeClient, controllerName, fluxSystemNS); err != nil {
				return err
			}

			log.Successf("%s/%s is now ready ...", fluxSystemNS, controllerName)
		}

		if err := run.InstallBucketServer(log, kubeClient); err != nil {
			return err
		}

		return nil
	}
}<|MERGE_RESOLUTION|>--- conflicted
+++ resolved
@@ -52,9 +52,6 @@
 	}
 }
 
-<<<<<<< HEAD
-func betaRunCommandRunE(opts *config.Options) func(*cobra.Command, []string) error {
-=======
 // isLocalCluster checks if it's a local cluster. See https://skaffold.dev/docs/environment/local-cluster/
 func isLocalCluster(kubeClient *kube.KubeHTTP) bool {
 	const (
@@ -79,8 +76,7 @@
 	}
 }
 
-func betaRunCommandRunE(opts *config.Options, client *resty.Client) func(*cobra.Command, []string) error {
->>>>>>> 5f50b9cf
+func betaRunCommandRunE(opts *config.Options) func(*cobra.Command, []string) error {
 	return func(cmd *cobra.Command, args []string) error {
 		log := internal.NewCLILogger(os.Stdout)
 
