package kube

import (
	"context"
	"encoding/json"
	"fmt"

	v1 "k8s.io/apiextensions-apiserver/pkg/apis/apiextensions/v1"
	metav1 "k8s.io/apimachinery/pkg/apis/meta/v1"
	"k8s.io/client-go/discovery"
	memory "k8s.io/client-go/discovery/cached"
	"k8s.io/client-go/restmapper"
	"k8s.io/client-go/tools/clientcmd"
	"sigs.k8s.io/controller-runtime/pkg/client"

	helmv2 "github.com/fluxcd/helm-controller/api/v2beta1"
	kustomizev1 "github.com/fluxcd/kustomize-controller/api/v1beta1"
	sourcev1 "github.com/fluxcd/source-controller/api/v1beta1"
	wego "github.com/weaveworks/weave-gitops/api/v1alpha1"
	"github.com/weaveworks/weave-gitops/pkg/utils"
	appsv1 "k8s.io/api/apps/v1"
	corev1 "k8s.io/api/core/v1"
	extensionsv1 "k8s.io/apiextensions-apiserver/pkg/apis/apiextensions/v1"
	apierrors "k8s.io/apimachinery/pkg/api/errors"
	"k8s.io/apimachinery/pkg/api/meta"
	"k8s.io/apimachinery/pkg/apis/meta/v1/unstructured"
	apiruntime "k8s.io/apimachinery/pkg/runtime"
	"k8s.io/apimachinery/pkg/runtime/schema"
	"k8s.io/apimachinery/pkg/runtime/serializer/yaml"
	"k8s.io/apimachinery/pkg/types"
	"k8s.io/client-go/dynamic"
)

func CreateScheme() *apiruntime.Scheme {
	scheme := apiruntime.NewScheme()
	_ = sourcev1.AddToScheme(scheme)
	_ = kustomizev1.AddToScheme(scheme)
	_ = helmv2.AddToScheme(scheme)
	_ = wego.AddToScheme(scheme)
	_ = corev1.AddToScheme(scheme)
	_ = extensionsv1.AddToScheme(scheme)
	_ = appsv1.AddToScheme(scheme)

	return scheme
}

const WeGONamespace = "wego-system"
const WeGOCRDName = "apps.wego.weave.works"
const FluxNamespace = "flux-system"

<<<<<<< HEAD
var (
	GVRSecret         schema.GroupVersionResource = corev1.SchemeGroupVersion.WithResource("secrets")
	GVRApp            schema.GroupVersionResource = wego.GroupVersion.WithResource("apps")
	GVRKustomization  schema.GroupVersionResource = kustomizev1.GroupVersion.WithResource("kustomizations")
	GVRGitRepository  schema.GroupVersionResource = sourcev1.GroupVersion.WithResource("gitrepositories")
	GVRHelmRepository schema.GroupVersionResource = helmv2.GroupVersion.WithResource("helmrepositories")
	GVRHelmRelease    schema.GroupVersionResource = helmv2.GroupVersion.WithResource("helmreleases")
)

func NewKubeHTTPClient() (Kube, error) {
=======
func NewKubeHTTPClient() (Kube, client.Client, error) {
>>>>>>> 6b91a81d
	cfgLoadingRules := clientcmd.NewDefaultClientConfigLoadingRules()

	_, kubeContext, err := initialContexts(cfgLoadingRules)
	if err != nil {
		return nil, nil, fmt.Errorf("could not get initial context: %w", err)
	}

	configOverrides := clientcmd.ConfigOverrides{CurrentContext: kubeContext}

	restCfg, err := clientcmd.NewNonInteractiveDeferredLoadingClientConfig(
		cfgLoadingRules,
		&configOverrides,
	).ClientConfig()

	if err != nil {
		return nil, nil, fmt.Errorf("could not create rest config: %w", err)
	}

	scheme := CreateScheme()

	rawClient, err := client.New(restCfg, client.Options{
		Scheme: scheme,
	})
	if err != nil {
		return nil, nil, fmt.Errorf("kubernetes client initialization failed: %w", err)
	}

<<<<<<< HEAD
	// 1. Prepare a RESTMapper to find GVR
	dc, err := discovery.NewDiscoveryClientForConfig(restCfg)
	if err != nil {
		return nil, fmt.Errorf("failed to initialize discovery client: %s", err)
	}
	mapper := restmapper.NewDeferredDiscoveryRESTMapper(memory.NewMemCacheClient(dc))

	// 2. Prepare the dynamic client
	dyn, err := dynamic.NewForConfig(restCfg)
	if err != nil {
		return nil, fmt.Errorf("failed to initialize dynamic client: %s", err)
	}

	return &KubeHTTP{Client: kubeClient, ClusterName: kubeContext, restMapper: mapper, dynClient: dyn}, nil
=======
	return &KubeHTTP{Client: rawClient, ClusterName: kubeContext}, rawClient, nil
>>>>>>> 6b91a81d
}

// This is an alternative implementation of the kube.Kube interface,
// specifically designed to query the K8s API directly instead of relying on
// `kubectl` to be present in the PATH.
type KubeHTTP struct {
	Client      client.Client
	ClusterName string
	dynClient   dynamic.Interface
	restMapper  *restmapper.DeferredDiscoveryRESTMapper
}

func (c *KubeHTTP) GetClusterName(ctx context.Context) (string, error) {
	return c.ClusterName, nil
}

func (c *KubeHTTP) GetClusterStatus(ctx context.Context) ClusterStatus {
	tName := types.NamespacedName{
		Name: WeGOCRDName,
	}

	crd := v1.CustomResourceDefinition{}

	if c.Client.Get(ctx, tName, &crd) == nil {
		return WeGOInstalled
	}

	if ok, _ := c.FluxPresent(ctx); ok {
		return FluxInstalled
	}

	dep := appsv1.Deployment{}
	coreDnsName := types.NamespacedName{
		Name:      "coredns",
		Namespace: "kube-system",
	}

	if err := c.Client.Get(ctx, coreDnsName, &dep); err != nil {
		// Couldn't find the coredns deployment.
		// We don't know what state the cluster is in.
		return Unknown
	} else {
		// Request for the coredns namespace was successfull.
		return Unmodified
	}
}

var decUnstructured = yaml.NewDecodingSerializer(unstructured.UnstructuredJSONScheme)

func (c *KubeHTTP) Apply(ctx context.Context, manifest []byte, namespace string) error {
	dr, name, data, err := c.getResourceInterface(manifest)
	if err != nil {
		return err
	}

	_, err = dr.Patch(ctx, name, types.ApplyPatchType, data, metav1.PatchOptions{
		FieldManager: "wego",
	})
	if err != nil {
		return fmt.Errorf("failed applying %s: %w", string(data), err)
	}

	return nil
}

func (c *KubeHTTP) getResourceInterface(manifest []byte) (dynamic.ResourceInterface, string, []byte, error) {
	obj := &unstructured.Unstructured{}
	_, gvk, err := decUnstructured.Decode([]byte(manifest), nil, obj)
	if err != nil {
		return nil, "", nil, err
	}

	// 4. Find GVR
	mapping, err := c.restMapper.RESTMapping(gvk.GroupKind(), gvk.Version)
	if err != nil {
		return nil, "", nil, err
	}

	// 5. Obtain REST interface for the GVR
	var dr dynamic.ResourceInterface
	if mapping.Scope.Name() == meta.RESTScopeNameNamespace {
		// namespaced resources should specify the namespace
		dr = c.dynClient.Resource(mapping.Resource).Namespace(obj.GetNamespace())
	} else {
		// for cluster-wide resources
		dr = c.dynClient.Resource(mapping.Resource)
	}

	// 6. Marshal object into JSON
	data, err := json.Marshal(obj)
	if err != nil {
		return nil, "", nil, err
	}

	return dr, obj.GetName(), data, nil
}

func (c *KubeHTTP) GetApplication(ctx context.Context, name types.NamespacedName) (*wego.Application, error) {
	app := wego.Application{}
	if err := c.Client.Get(ctx, name, &app); err != nil {
		return nil, fmt.Errorf("could not get application: %w", err)
	}

	return &app, nil
}

func (c *KubeHTTP) Delete(ctx context.Context, manifest []byte, namespace string) error {
	dr, name, data, err := c.getResourceInterface(manifest)
	if err != nil {
		return err
	}
	deletePolicy := metav1.DeletePropagationForeground
	deleteOptions := metav1.DeleteOptions{
		PropagationPolicy: &deletePolicy,
	}

	err = dr.Delete(ctx, name, deleteOptions)
	if err != nil {
		return fmt.Errorf("failed applying %s: %w", string(data), err)
	}

	return nil
}

func (c *KubeHTTP) DeleteByName(ctx context.Context, name string, gvr schema.GroupVersionResource, namespace string) error {
	deletePolicy := metav1.DeletePropagationForeground
	deleteOptions := metav1.DeleteOptions{
		PropagationPolicy: &deletePolicy,
	}

	if err := c.dynClient.Resource(gvr).Namespace(namespace).Delete(ctx, name, deleteOptions); err != nil {
		return fmt.Errorf("failed to delete resource name=%s resource-type=%#v namespace=%s error=%w", name, gvr, namespace, err)
	}

	return nil
}

func (c *KubeHTTP) FluxPresent(ctx context.Context) (bool, error) {
	key := types.NamespacedName{
		Name: FluxNamespace,
	}

	ns := corev1.Namespace{}

	if err := c.Client.Get(ctx, key, &ns); err != nil {
		if apierrors.IsNotFound(err) {
			return false, nil
		}
		return false, fmt.Errorf("could not find flux namespace: %w", err)
	}

	return true, nil
}

func (c *KubeHTTP) SecretPresent(ctx context.Context, secretName string, namespace string) (bool, error) {
	name := types.NamespacedName{
		Name:      secretName,
		Namespace: namespace,
	}

	if _, err := c.GetSecret(ctx, name); err != nil {
		return false, fmt.Errorf("error checking secret presence for secret \"%s\": %w", secretName, err)
	}

	// No error, it must exist
	return true, nil
}

func (c KubeHTTP) GetSecret(ctx context.Context, name types.NamespacedName) (*corev1.Secret, error) {
	secret := corev1.Secret{}
	if err := c.Client.Get(ctx, name, &secret); err != nil {
		if apierrors.IsNotFound(err) {
			return nil, nil
		}
		return nil, fmt.Errorf("could not get secret: %w", err)
	}

	return &secret, nil
}

func (c *KubeHTTP) GetApplications(ctx context.Context, namespace string) ([]wego.Application, error) {
	result := wego.ApplicationList{}

	if err := c.Client.List(ctx, &result, client.InNamespace(namespace)); err != nil {
		return nil, fmt.Errorf("could not list wego applications: %w", err)
	}

	return result.Items, nil
}

func (c *KubeHTTP) AppExistsInCluster(ctx context.Context, namespace string, appHash string) error {
	apps, err := c.GetApplications(ctx, namespace)
	if err != nil {
		return err
	}

	for _, app := range apps {
		existingHash, err := utils.GetAppHash(app)
		if err != nil {
			return err
		}

		if appHash == existingHash {
			return fmt.Errorf("unable to create resource, resource already exists in cluster")
		}
	}

	return nil
}

func (c *KubeHTTP) GetResource(ctx context.Context, name types.NamespacedName, resource Resource) error {
	if err := c.Client.Get(ctx, name, resource); err != nil {
		if apierrors.IsNotFound(err) {
			return nil
		}

		return fmt.Errorf("error getting resource: %w", err)
	}

	return nil
}

func initialContexts(cfgLoadingRules *clientcmd.ClientConfigLoadingRules) (contexts []string, currentCtx string, err error) {
	rules, err := cfgLoadingRules.Load()

	if err != nil {
		return contexts, currentCtx, err
	}

	for _, c := range rules.Contexts {
		contexts = append(contexts, c.Cluster)
	}

	return contexts, rules.CurrentContext, nil
}<|MERGE_RESOLUTION|>--- conflicted
+++ resolved
@@ -17,7 +17,6 @@
 	kustomizev1 "github.com/fluxcd/kustomize-controller/api/v1beta1"
 	sourcev1 "github.com/fluxcd/source-controller/api/v1beta1"
 	wego "github.com/weaveworks/weave-gitops/api/v1alpha1"
-	"github.com/weaveworks/weave-gitops/pkg/utils"
 	appsv1 "k8s.io/api/apps/v1"
 	corev1 "k8s.io/api/core/v1"
 	extensionsv1 "k8s.io/apiextensions-apiserver/pkg/apis/apiextensions/v1"
@@ -48,7 +47,6 @@
 const WeGOCRDName = "apps.wego.weave.works"
 const FluxNamespace = "flux-system"
 
-<<<<<<< HEAD
 var (
 	GVRSecret         schema.GroupVersionResource = corev1.SchemeGroupVersion.WithResource("secrets")
 	GVRApp            schema.GroupVersionResource = wego.GroupVersion.WithResource("apps")
@@ -58,10 +56,7 @@
 	GVRHelmRelease    schema.GroupVersionResource = helmv2.GroupVersion.WithResource("helmreleases")
 )
 
-func NewKubeHTTPClient() (Kube, error) {
-=======
 func NewKubeHTTPClient() (Kube, client.Client, error) {
->>>>>>> 6b91a81d
 	cfgLoadingRules := clientcmd.NewDefaultClientConfigLoadingRules()
 
 	_, kubeContext, err := initialContexts(cfgLoadingRules)
@@ -89,24 +84,20 @@
 		return nil, nil, fmt.Errorf("kubernetes client initialization failed: %w", err)
 	}
 
-<<<<<<< HEAD
 	// 1. Prepare a RESTMapper to find GVR
 	dc, err := discovery.NewDiscoveryClientForConfig(restCfg)
 	if err != nil {
-		return nil, fmt.Errorf("failed to initialize discovery client: %s", err)
+		return nil, nil, fmt.Errorf("failed to initialize discovery client: %s", err)
 	}
 	mapper := restmapper.NewDeferredDiscoveryRESTMapper(memory.NewMemCacheClient(dc))
 
 	// 2. Prepare the dynamic client
 	dyn, err := dynamic.NewForConfig(restCfg)
 	if err != nil {
-		return nil, fmt.Errorf("failed to initialize dynamic client: %s", err)
-	}
-
-	return &KubeHTTP{Client: kubeClient, ClusterName: kubeContext, restMapper: mapper, dynClient: dyn}, nil
-=======
-	return &KubeHTTP{Client: rawClient, ClusterName: kubeContext}, rawClient, nil
->>>>>>> 6b91a81d
+		return nil, nil, fmt.Errorf("failed to initialize dynamic client: %s", err)
+	}
+
+	return &KubeHTTP{Client: rawClient, ClusterName: kubeContext, restMapper: mapper, dynClient: dyn}, rawClient, nil
 }
 
 // This is an alternative implementation of the kube.Kube interface,
@@ -297,26 +288,6 @@
 	return result.Items, nil
 }
 
-func (c *KubeHTTP) AppExistsInCluster(ctx context.Context, namespace string, appHash string) error {
-	apps, err := c.GetApplications(ctx, namespace)
-	if err != nil {
-		return err
-	}
-
-	for _, app := range apps {
-		existingHash, err := utils.GetAppHash(app)
-		if err != nil {
-			return err
-		}
-
-		if appHash == existingHash {
-			return fmt.Errorf("unable to create resource, resource already exists in cluster")
-		}
-	}
-
-	return nil
-}
-
 func (c *KubeHTTP) GetResource(ctx context.Context, name types.NamespacedName, resource Resource) error {
 	if err := c.Client.Get(ctx, name, resource); err != nil {
 		if apierrors.IsNotFound(err) {
