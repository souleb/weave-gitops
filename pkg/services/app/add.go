package app

import (
	"bytes"
	"context"
	"crypto/md5"
	"encoding/hex"
	"fmt"
	"io/ioutil"
	"net/url"
	"os"
	"path/filepath"
	"strings"

	"github.com/fluxcd/go-git-providers/github"
	"github.com/fluxcd/go-git-providers/gitprovider"
	"github.com/weaveworks/weave-gitops/pkg/git"
	"github.com/weaveworks/weave-gitops/pkg/gitproviders"
	"github.com/weaveworks/weave-gitops/pkg/utils"

	wego "github.com/weaveworks/weave-gitops/api/v1alpha1"
	corev1 "k8s.io/api/core/v1"
	metav1 "k8s.io/apimachinery/pkg/apis/meta/v1"
	"k8s.io/apimachinery/pkg/runtime/schema"
	"sigs.k8s.io/yaml"
)

type ConfigType string

type ConfigMode string

type ResourceKind string

type ResourceRef struct {
	kind           ResourceKind
	name           string
	repositoryPath string
}

type AppResourceInfo struct {
	wego.Application
	clusterName string
	targetName  string
}

const (
	ConfigTypeUserRepo ConfigType = ""
	ConfigTypeNone     ConfigType = "NONE"

	ConfigModeClusterOnly  ConfigMode = "clusterOnly"
	ConfigModeUserRepo     ConfigMode = "userRepo"
	ConfigModeExternalRepo ConfigMode = "externalRepo"

	ResourceKindApplication    ResourceKind = "Application"
	ResourceKindSecret         ResourceKind = "Secret"
	ResourceKindGitRepository  ResourceKind = "GitRepository"
	ResourceKindHelmRepository ResourceKind = "HelmRepository"
	ResourceKindKustomization  ResourceKind = "Kustomization"
	ResourceKindHelmRelease    ResourceKind = "HelmRelease"

	WeGOAppIdentifierLabelKey = "wego.weave.works/app-identifier"
)

type AddParams struct {
	Dir                        string
	Name                       string
	Url                        string
	Path                       string
	Branch                     string
	PrivateKey                 string
	DeploymentType             string
	Chart                      string
	SourceType                 wego.SourceType
	AppConfigUrl               string
	Namespace                  string
	DryRun                     bool
	AutoMerge                  bool
	GitProviderToken           string
	HelmReleaseTargetNamespace string
}

const (
	DefaultPath           = "./"
	DefaultBranch         = "main"
	DefaultDeploymentType = "kustomize"
)

// Three models:
// --app-config-url=none
//
// - Source created for user repo (GitRepository or HelmRepository)
// - app.yaml created for app
// - HelmRelease or Kustomize created for app dir within user repo
// - app.yaml, Source, Helm Release or Kustomize applied directly to cluster
//
// --app-config-url=<URL>
//
// - Separate GOAT repo
// - Source created for GOAT repo
// - Kustomize created for targets/<target name> directory in GOAT repo
// - Kustomize created for apps/<app name> directory within GOAT repo
// - Source, Kustomizes applied directly to cluster
// - app.yaml created for app
// - app.yaml placed in apps/<app name>/app.yaml in GOAT repo
// - Source created for user repo (GitRepository or HelmRepository)
// - User repo Source placed in targets/<target name>/<app-name>/<app name>-gitops-runtime.yaml in GOAT repo
// - HelmRelease or Kustomize referencing user repo source created for user app dir within user repo
// - User app dir HelmRelease or Kustomize placed in targets/<target name>/<app name>/<app name>-gitops-runtime.yaml in GOAT repo
// - PR created or commit directly pushed for GOAT repo
//
// --app-config-url="" (default)
//
// - Source created for user repo (GitRepository only)
// - Kustomize created for .wego/targets/<target name> directory in user repo
// - Kustomize created for .wego/apps/<app name> directory within user repo
// - Source, Kustomizes applied directly to cluster
// - app.yaml created for app
// - app.yaml placed in apps/<app name>/app.yaml in .wego directory within user repo
// - HelmRelease or Kustomize referencing user repo source created for app dir within user repo
// - User app dir HelmRelease or Kustomize placed in targets/<target name>/<app name>/<app name>-gitops-runtime.yaml in .wego
//   directory within user repo
// - PR created or commit directly pushed for user repo

func (a *App) Add(params AddParams) error {
	ctx := context.Background()

	gitProvider, err := a.gitProviderFactory(params.GitProviderToken)
	if err != nil {
		return err
	}

	params, err = a.updateParametersIfNecessary(gitProvider, params)
	if err != nil {
		return fmt.Errorf("could not update parameters: %w", err)
	}

	if params.SourceType != wego.SourceTypeHelm {
		err = a.git.ValidateAccess(ctx, params.Url, params.Branch)
		if err != nil {
			return fmt.Errorf("error validating access for app %s. %w", params.Url, err)
		}
	}

	a.printAddSummary(params)

	if err := IsClusterReady(a.logger, a.kube); err != nil {
		return err
	}

	clusterName, err := a.kube.GetClusterName(ctx)
	if err != nil {
		return err
	}

	info := getAppResourceInfo(makeWegoApplication(params), clusterName)

	appHash, err := info.getAppHash()
	if err != nil {
		return err
	}

	apps, err := a.kube.GetApplications(ctx, params.Namespace)
	if err != nil {
		return err
	}
	for _, app := range apps {
		existingHash, err := getAppResourceInfo(app, clusterName).getAppHash()
		if err != nil {
			return err
		}

		if appHash == existingHash {
			return fmt.Errorf("unable to create resource, resource already exists in cluster")
		}
	}

	var secretRef string
	if wego.SourceType(params.SourceType) == wego.SourceTypeGit {
		secretRef, err = a.createAndUploadDeployKey(ctx, info, params.DryRun, info.Spec.URL, gitProvider)
		if err != nil {
			return fmt.Errorf("could not generate deploy key: %w", err)
		}
	}

	switch strings.ToUpper(info.Spec.ConfigURL) {
	case string(ConfigTypeNone):
		return a.addAppWithNoConfigRepo(info, params.DryRun, secretRef, appHash)
	case string(ConfigTypeUserRepo):
		return a.addAppWithConfigInAppRepo(info, params, gitProvider, secretRef, appHash)
	default:
<<<<<<< HEAD
		return a.addAppWithConfigInExternalRepo(ctx, info, params, gitProvider, secretRef, appHash)
=======

		// TODO: @jpellizzari As of https://github.com/weaveworks/weave-gitops/pull/587,
		// we are not using deploy keys for external repos yet.
		// Followup created here: https://github.com/weaveworks/weave-gitops/issues/592
		gitClient, err := a.temporaryGitClientFactory(a.osys, params.PrivateKey)
		if err != nil {
			return fmt.Errorf("error selecting auth method for external config repo: %w", err)
		}
		// Overriding the internal git service
		a.git = gitClient
		return a.addAppWithConfigInExternalRepo(info, params, gitProvider, secretRef, appHash)
>>>>>>> 6b91a81d
	}
}

func (a *App) printAddSummary(params AddParams) {
	a.logger.Println("Adding application:\n")
	a.logger.Println("Name: %s", params.Name)
	a.logger.Println("URL: %s", params.Url)
	a.logger.Println("Path: %s", params.Path)
	a.logger.Println("Branch: %s", params.Branch)
	a.logger.Println("Type: %s", params.DeploymentType)

	if params.Chart != "" {
		a.logger.Println("Chart: %s", params.Chart)
	}

	a.logger.Println("")
}

func (a *App) updateParametersIfNecessary(gitProvider gitproviders.GitProvider, params AddParams) (AddParams, error) {
	params.SourceType = wego.SourceTypeGit

	// making sure the config url is in good format
	if strings.ToUpper(params.AppConfigUrl) != string(ConfigTypeNone) &&
		strings.ToUpper(params.AppConfigUrl) != string(ConfigTypeUserRepo) {
		params.AppConfigUrl = utils.SanitizeRepoUrl(params.AppConfigUrl)
	}

	switch {
	case params.Chart != "":
		params.SourceType = wego.SourceTypeHelm
		params.DeploymentType = string(wego.DeploymentTypeHelm)
		params.Path = params.Chart
		if params.Name == "" {
			params.Name = params.Chart
		}
		if params.Url == "" {
			return params, fmt.Errorf("--url must be specified for helm repositories")
		}
	case params.Url == "":
		// Git repository -- identifying repo url if not set by the user
		url, err := a.getGitRemoteUrl(params)

		if err != nil {
			return params, err
		}

		params.Url = url
	default:
		// making sure url is in the correct format
		_, err := url.Parse(params.Url)
		if err != nil {
			return params, fmt.Errorf("error validating url %w", err)
		}
		params.Url = utils.SanitizeRepoUrl(params.Url)

		// resetting Dir param since Url has priority over it
		params.Dir = ""
	}

	if params.Name == "" {
		params.Name = generateResourceName(params.Url)
	}
	if params.Path == "" {
		params.Path = DefaultPath
	}
	if params.DeploymentType == "" {
		params.DeploymentType = DefaultDeploymentType
	}

	if params.Branch == "" {
		params.Branch = DefaultBranch

		if params.SourceType == wego.SourceTypeGit {
			branch, err := gitProvider.GetDefaultBranch(params.Url)
			if err != nil {
				return params, err
			} else {
				params.Branch = branch
			}
		}
	}

	// Validate namespace argument for helm
	if params.HelmReleaseTargetNamespace != "" {
		if nserr := utils.ValidateNamespace(params.HelmReleaseTargetNamespace); nserr != nil {
			return params, nserr
		}
	}

	return params, nil
}

func (a *App) getGitRemoteUrl(params AddParams) (string, error) {
	repo, err := a.git.Open(params.Dir)
	if err != nil {
		return "", fmt.Errorf("failed to open repository: %s: %w", params.Dir, err)
	}

	remote, err := repo.Remote("origin")
	if err != nil {
		return "", fmt.Errorf("failed to find the origin remote in the repository: %w", err)
	}

	urls := remote.Config().URLs
	if len(urls) == 0 {
		return "", fmt.Errorf("remote config in %s does not have an url", params.Dir)
	}

	return utils.SanitizeRepoUrl(urls[0]), nil
}

func (a *App) addAppWithNoConfigRepo(info *AppResourceInfo, dryRun bool, secretRef string, appHash string) error {
	// Returns the source, app spec and kustomization
	source, appGoat, appSpec, err := a.generateAppManifests(info, secretRef, appHash)
	if err != nil {
		return fmt.Errorf("could not generate application GitOps Automation manifests: %w", err)
	}

	a.logger.Actionf("Applying manifests to the cluster")
	return a.applyToCluster(info, dryRun, source, appGoat, appSpec)
}

func (a *App) addAppWithConfigInAppRepo(info *AppResourceInfo, params AddParams, gitProvider gitproviders.GitProvider, secretRef string, appHash string) error {
	// Returns the source, app spec and kustomization
	source, appGoat, appSpec, err := a.generateAppManifests(info, secretRef, appHash)
	if err != nil {
		return fmt.Errorf("could not generate application GitOps Automation manifests: %w", err)
	}

	appDirGoat, targetDirGoat, err := a.generateAppWegoManifests(info)
	if err != nil {
		return fmt.Errorf("could not create GitOps automation for .wego directory: %w", err)
	}

	// a local directory has not been passed, so we clone the repo passed in the --url
	if params.Dir == "" {
		a.logger.Actionf("Cloning %s", info.Spec.URL)
		remover, err := a.cloneRepo(info.Spec.URL, info.Spec.Branch, params.DryRun)
		if err != nil {
			return fmt.Errorf("failed to clone application repo: %w", err)
		}
		defer remover()
	}

	if !params.DryRun {
		if !params.AutoMerge {
			if err := a.createPullRequestToRepo(info, gitProvider, info.Spec.URL, appHash, appSpec, appGoat, source); err != nil {
				return err
			}
		} else {
			a.logger.Actionf("Writing manifests to disk")

			if err := a.writeAppYaml(info, appSpec); err != nil {
				return fmt.Errorf("failed writing app.yaml to disk: %w", err)
			}

			if err := a.writeAppGoats(info, source, appGoat); err != nil {
				return fmt.Errorf("failed writing app.yaml to disk: %w", err)
			}
		}
	}

	a.logger.Actionf("Applying manifests to the cluster")
	if err := a.applyToCluster(info, params.DryRun, source, appDirGoat, targetDirGoat); err != nil {
		return fmt.Errorf("could not apply manifests to the cluster: %w", err)
	}

	return a.commitAndPush(func(fname string) bool {
		return strings.Contains(fname, ".wego")
	})
}

func (a *App) addAppWithConfigInExternalRepo(ctx context.Context, info *AppResourceInfo, params AddParams, gitProvider gitproviders.GitProvider, appSecretRef string, appHash string) error {
	appConfigSecretName, err := a.createAndUploadDeployKey(ctx, info, params.DryRun, info.Spec.ConfigURL, gitProvider)
	if err != nil {
		return fmt.Errorf("could not generate deploy key: %w", err)
	}

	// Returns the source, app spec and kustomization
	appSource, appGoat, appSpec, err := a.generateAppManifests(info, appSecretRef, appHash)
	if err != nil {
		return fmt.Errorf("could not generate application GitOps Automation manifests: %w", err)
	}

	configBranch, err := gitProvider.GetDefaultBranch(info.Spec.ConfigURL)
	if err != nil {
		return fmt.Errorf("could not determine default branch for config repository: %w", err)
	}

	targetSource, targetGoat, appDirGoat, err := a.generateExternalRepoManifests(info, appConfigSecretName, configBranch)
	if err != nil {
		return fmt.Errorf("could not generate target GitOps Automation manifests: %w", err)
	}

	remover, err := a.cloneRepo(info.Spec.ConfigURL, configBranch, params.DryRun)
	if err != nil {
		return fmt.Errorf("failed to clone configuration repo: %w", err)
	}
	defer remover()

	if !params.DryRun {
		if !params.AutoMerge {
			if err := a.createPullRequestToRepo(info, gitProvider, info.Spec.ConfigURL, appHash, appSpec, appGoat, appSource); err != nil {
				return err
			}
		} else {
			a.logger.Actionf("Writing manifests to disk")

			if err := a.writeAppYaml(info, appSpec); err != nil {
				return fmt.Errorf("failed writing app.yaml to disk: %w", err)
			}

			if err := a.writeAppGoats(info, appSource, appGoat); err != nil {
				return fmt.Errorf("failed writing application gitops manifests to disk: %w", err)
			}
		}
	}

	a.logger.Actionf("Applying manifests to the cluster")
	if err := a.applyToCluster(info, params.DryRun, targetSource, targetGoat, appDirGoat); err != nil {
		return fmt.Errorf("could not apply manifests to the cluster: %w", err)
	}

	return a.commitAndPush()
}

func (a *App) generateAppManifests(info *AppResourceInfo, secretRef string, appHash string) ([]byte, []byte, []byte, error) {
	var sourceManifest, appManifest, appGoatManifest []byte
	var err error
	a.logger.Generatef("Generating Source manifest")
	sourceManifest, err = a.generateSource(info, secretRef)
	if err != nil {
		return nil, nil, nil, fmt.Errorf("could not set up GitOps for user repository: %w", err)
	}

	a.logger.Generatef("Generating GitOps automation manifests")
	appGoatManifest, err = a.generateApplicationGoat(info)
	if err != nil {
		return nil, nil, nil, fmt.Errorf("could not create GitOps automation for '%s': %w", info.Name, err)
	}

	a.logger.Generatef("Generating Application spec manifest")
	appManifest, err = generateAppYaml(info, appHash)
	if err != nil {
		return nil, nil, nil, fmt.Errorf("could not create app.yaml for '%s': %w", info.Name, err)
	}

	return sourceManifest, appGoatManifest, appManifest, nil
}

func (a *App) generateAppWegoManifests(info *AppResourceInfo) ([]byte, []byte, error) {
	appsDirManifest, err := a.flux.CreateKustomization(
		info.automationAppsDirKustomizationName(),
		info.Name,
		info.appYamlDir(),
		info.Namespace)
	if err != nil {
		return nil, nil, fmt.Errorf("could not create app dir kustomization for '%s': %w", info.Name, err)
	}

	targetDirManifest, err := a.flux.CreateKustomization(
		info.automationTargetDirKustomizationName(),
		info.Name,
		info.appAutomationDir(),
		info.Namespace)
	if err != nil {
		return nil, nil, fmt.Errorf("could not create target dir kustomization for '%s': %w", info.Name, err)
	}

	return sanitizeWegoDirectory(appsDirManifest), sanitizeWegoDirectory(targetDirManifest), nil
}

func (a *App) generateExternalRepoManifests(info *AppResourceInfo, secretRef, branch string) ([]byte, []byte, []byte, error) {
	repoName := generateResourceName(info.Spec.ConfigURL)

	targetSource, err := a.flux.CreateSourceGit(repoName, info.Spec.ConfigURL, branch, secretRef, info.Namespace)
	if err != nil {
		return nil, nil, nil, fmt.Errorf("could not generate target source manifests: %w", err)
	}

	appDirGoat, err := a.flux.CreateKustomization(
		info.automationAppsDirKustomizationName(),
		repoName,
		info.appYamlDir(),
		info.Namespace)
	if err != nil {
		return nil, nil, nil, fmt.Errorf("could not generate app dir kustomization for '%s': %w", info.Name, err)
	}

	targetGoat, err := a.flux.CreateKustomization(
		info.automationTargetDirKustomizationName(),
		repoName,
		info.appAutomationDir(),
		info.Namespace)
	if err != nil {
		return nil, nil, nil, fmt.Errorf("could not generate target dir kustomization for '%s': %w", info.Name, err)
	}

	return targetSource, targetGoat, appDirGoat, nil
}

func (a *App) commitAndPush(filters ...func(string) bool) error {
	a.logger.Actionf("Committing and pushing wego updates for application")

	_, err := a.git.Commit(git.Commit{
		Author:  git.Author{Name: "Weave Gitops", Email: "weave-gitops@weave.works"},
		Message: "Add App manifests",
	}, filters...)
	if err != nil && err != git.ErrNoStagedFiles {
		return fmt.Errorf("failed to update the repository: %w", err)
	}

	if err == nil {
		a.logger.Actionf("Pushing app changes to repository")
		if err = a.git.Push(context.Background()); err != nil {
			return fmt.Errorf("failed to push changes: %w", err)
		}
	} else {
		a.logger.Successf("App is up to date")
	}

	return nil
}

func (a *App) createAndUploadDeployKey(ctx context.Context, info *AppResourceInfo, dryRun bool, repoUrl string, gitProvider gitproviders.GitProvider) (string, error) {
	if repoUrl == "" {
		return "", nil
	}

	secretRefName := info.appSecretName(repoUrl)
	if dryRun {
		return secretRefName.String(), nil
	}

	repoUrl = utils.SanitizeRepoUrl(repoUrl)

	owner, err := utils.GetOwnerFromUrl(repoUrl)
	if err != nil {
		return "", err
	}

	repoName := utils.UrlToRepoName(repoUrl)

	accountType, err := gitProvider.GetAccountType(owner)
	if err != nil {
		return "", err
	}

	repoInfo, err := gitProvider.GetRepoInfo(accountType, owner, repoName)
	if err != nil {
		return "", err
	}

	if repoInfo != nil && repoInfo.Visibility != nil && *repoInfo.Visibility == gitprovider.RepositoryVisibilityPublic {
		return "", nil
	}

	deployKeyExists, err := gitProvider.DeployKeyExists(owner, repoName)
	if err != nil {
		return "", fmt.Errorf("failed check for existing deploy key: %w", err)
	}

	secretPresent, err := a.kube.SecretPresent(context.Background(), secretRefName.String(), info.Namespace)
	if err != nil {
		return "", fmt.Errorf("failed check for existing secret: %w", err)
	}

	if !deployKeyExists || !secretPresent {
		// TODO: @jpellizzari As of https://github.com/weaveworks/weave-gitops/pull/587/files,
		// deployKeyExists and secretPresent should always be true, meaning we will never hit this block.
		// A lot of our unit tests rely on the individual function calls being called in this block,
		// so they were left in for now and will be handled in a follow up PR.
		a.logger.Generatef("Generating deploy key for repo %s", repoUrl)
		secret, err := a.flux.CreateSecretGit(secretRefName.String(), repoUrl, info.Namespace)
		if err != nil {
			return "", fmt.Errorf("could not create git secret: %w", err)
		}
		var secretData corev1.Secret
		err = yaml.Unmarshal(secret, &secretData)
		if err != nil {
			return string(secret), fmt.Errorf("failed to unmarshal created secret: %w", err)
		}

		deployKey := []byte(secretData.StringData["identity.pub"])

		if err := gitProvider.UploadDeployKey(owner, repoName, deployKey); err != nil {
			return "", fmt.Errorf("error uploading deploy key: %w", err)
		}

		if err := a.kube.Apply(ctx, secret, info.Namespace); err != nil {
			return "", fmt.Errorf("could not apply secret manifest:  %w", err)
		}
	}

	return secretRefName.String(), nil
}

func (a *App) generateSource(info *AppResourceInfo, secretRef string) ([]byte, error) {
	switch info.Spec.SourceType {
	case wego.SourceTypeGit:
		sourceManifest, err := a.flux.CreateSourceGit(info.Name, info.Spec.URL, info.Spec.Branch, secretRef, info.Namespace)
		if err != nil {
			return nil, fmt.Errorf("could not create git source: %w", err)
		}

		return sourceManifest, nil
	case wego.SourceTypeHelm:
		return a.flux.CreateSourceHelm(info.Name, info.Spec.URL, info.Namespace)
	default:
		return nil, fmt.Errorf("unknown source type: %v", info.Spec.SourceType)
	}
}

func (a *App) generateApplicationGoat(info *AppResourceInfo) ([]byte, error) {
	switch info.Spec.DeploymentType {
	case wego.DeploymentTypeKustomize:
		return a.flux.CreateKustomization(info.Name, info.Name, info.Spec.Path, info.Namespace)
	case wego.DeploymentTypeHelm:
		switch info.Spec.SourceType {
		case wego.SourceTypeHelm:
			return a.flux.CreateHelmReleaseHelmRepository(info.Name, info.Spec.Path, info.Namespace, info.Spec.HelmTargetNamespace)
		case wego.SourceTypeGit:
			return a.flux.CreateHelmReleaseGitRepository(info.Name, info.Name, info.Spec.Path, info.Namespace, info.Spec.HelmTargetNamespace)
		default:
			return nil, fmt.Errorf("invalid source type: %v", info.Spec.SourceType)
		}
	default:
		return nil, fmt.Errorf("invalid deployment type: %v", info.Spec.DeploymentType)
	}
}

func (a *App) applyToCluster(info *AppResourceInfo, dryRun bool, manifests ...[]byte) error {
	if dryRun {
		for _, manifest := range manifests {
			fmt.Fprintf(a.osys.Stdout(), "%s\n", manifest)
		}
		return nil
	}

	for _, manifest := range manifests {
		if err := a.kube.Apply(context.Background(), manifest, info.Namespace); err != nil {
			return fmt.Errorf("could not apply manifest: %w", err)
		}
	}

	return nil
}

func (a *App) cloneRepo(url string, branch string, dryRun bool) (func(), error) {
	if dryRun {
		return func() {}, nil
	}

	url = utils.SanitizeRepoUrl(url)

	repoDir, err := ioutil.TempDir("", "user-repo-")
	if err != nil {
		return nil, fmt.Errorf("failed creating temp. directory to clone repo: %w", err)
	}

	_, err = a.git.Clone(context.Background(), repoDir, url, branch)
	if err != nil {
		return nil, fmt.Errorf("failed cloning user repo: %s: %w", url, err)
	}

	return func() {
		os.RemoveAll(repoDir)
	}, nil
}

func (a *App) writeAppYaml(info *AppResourceInfo, manifest []byte) error {
	return a.git.Write(info.appYamlPath(), manifest)
}

func (a *App) writeAppGoats(info *AppResourceInfo, sourceManifest, deployManifest []byte) error {
	if err := a.git.Write(info.appAutomationSourcePath(), sourceManifest); err != nil {
		return err
	}

	return a.git.Write(info.appAutomationDeployPath(), deployManifest)
}

func makeWegoApplication(params AddParams) wego.Application {
	gvk := wego.GroupVersion.WithKind(wego.ApplicationKind)
	app := wego.Application{
		TypeMeta: metav1.TypeMeta{
			Kind:       gvk.Kind,
			APIVersion: gvk.GroupVersion().String(),
		},
		ObjectMeta: metav1.ObjectMeta{
			Name:      params.Name,
			Namespace: params.Namespace,
		},
		Spec: wego.ApplicationSpec{
			ConfigURL:           params.AppConfigUrl,
			Branch:              params.Branch,
			URL:                 params.Url,
			Path:                params.Path,
			DeploymentType:      wego.DeploymentType(params.DeploymentType),
			SourceType:          wego.SourceType(params.SourceType),
			HelmTargetNamespace: params.HelmReleaseTargetNamespace,
		},
	}

	return app
}

func generateAppYaml(info *AppResourceInfo, appHash string) ([]byte, error) {
	app := info.Application

	app.ObjectMeta.Labels = map[string]string{
		WeGOAppIdentifierLabelKey: appHash,
	}

	b, err := yaml.Marshal(&app)
	if err != nil {
		return nil, fmt.Errorf("could not marshal yaml: %w", err)
	}

	return sanitizeK8sYaml(b), nil
}

func generateResourceName(url string) string {
	return strings.ReplaceAll(utils.UrlToRepoName(url), "_", "-")
}

func (a *App) createPullRequestToRepo(info *AppResourceInfo, gitProvider gitproviders.GitProvider, repo string, appHash string, appYaml []byte, goatSource, goatDeploy []byte) error {
	repoName := generateResourceName(repo)

	appPath := info.appYamlPath()
	goatSourcePath := info.appAutomationSourcePath()
	goatDeployPath := info.appAutomationDeployPath()

	appContent := string(appYaml)
	goatSourceContent := string(goatSource)
	goatDeployContent := string(goatDeploy)

	files := []gitprovider.CommitFile{
		{
			Path:    &appPath,
			Content: &appContent,
		},
		{
			Path:    &goatSourcePath,
			Content: &goatSourceContent,
		},
		{
			Path:    &goatDeployPath,
			Content: &goatDeployContent,
		},
	}

	owner, err := utils.GetOwnerFromUrl(repo)
	if err != nil {
		return fmt.Errorf("failed to retrieve owner: %w", err)
	}

	accountType, err := gitProvider.GetAccountType(owner)
	if err != nil {
		return fmt.Errorf("failed to retrieve account type: %w", err)
	}

	if accountType == gitproviders.AccountTypeOrg {
		orgRepoRef := gitproviders.NewOrgRepositoryRef(github.DefaultDomain, owner, repoName)
		prLink, err := gitProvider.CreatePullRequestToOrgRepo(orgRepoRef, info.Spec.Branch, appHash, files, utils.GetCommitMessage(), fmt.Sprintf("wego add %s", info.Name), fmt.Sprintf("Added yamls for %s", info.Name))
		if err != nil {
			return fmt.Errorf("unable to create pull request: %w", err)
		}
		a.logger.Println("Pull Request created: %s\n", prLink.Get().WebURL)
		return nil
	}

	userRepoRef := gitproviders.NewUserRepositoryRef(github.DefaultDomain, owner, repoName)
	prLink, err := gitProvider.CreatePullRequestToUserRepo(userRepoRef, info.Spec.Branch, appHash, files, utils.GetCommitMessage(), fmt.Sprintf("wego add %s", info.Name), fmt.Sprintf("Added yamls for %s", info.Name))
	if err != nil {
		return fmt.Errorf("unable to create pull request: %w", err)
	}
	a.logger.Println("Pull Request created: %s\n", prLink.Get().WebURL)
	return nil
}

func getAppResourceInfo(app wego.Application, clusterName string) *AppResourceInfo {
	return &AppResourceInfo{
		Application: app,
		clusterName: clusterName,
		targetName:  clusterName,
	}
}

func (a *AppResourceInfo) configMode() ConfigMode {
	if strings.ToUpper(a.Spec.ConfigURL) == string(ConfigTypeNone) {
		return ConfigModeClusterOnly
	}

	if a.Spec.ConfigURL == string(ConfigTypeUserRepo) || a.Spec.ConfigURL == a.Spec.URL {
		return ConfigModeUserRepo
	}

	return ConfigModeExternalRepo
}

func (a *AppResourceInfo) automationRoot() string {
	root := "."

	if a.configMode() == ConfigModeUserRepo {
		root = ".wego"
	}

	return root
}

func (a *AppResourceInfo) appYamlPath() string {
	return filepath.Join(a.appYamlDir(), "app.yaml")
}

func (a *AppResourceInfo) appYamlDir() string {
	return filepath.Join(a.automationRoot(), "apps", a.Name)
}

func (a *AppResourceInfo) appAutomationSourcePath() string {
	return filepath.Join(a.appAutomationDir(), fmt.Sprintf("%s-gitops-source.yaml", a.Name))
}

func (a *AppResourceInfo) appAutomationDeployPath() string {
	return filepath.Join(a.appAutomationDir(), fmt.Sprintf("%s-gitops-deploy.yaml", a.Name))
}

func (a *AppResourceInfo) appAutomationDir() string {
	return filepath.Join(a.automationRoot(), "targets", a.clusterName, a.Name)
}

func (a *AppResourceInfo) appSourceName() string {
	return a.Name
}

func (a *AppResourceInfo) appDeployName() string {
	return a.Name
}

func (a *AppResourceInfo) appResourceName() string {
	return a.Name
}

type GeneratedSecretName string

func (s GeneratedSecretName) String() string {
	return string(s)
}

func (a *AppResourceInfo) appSecretName(repoURL string) GeneratedSecretName {
	return CreateAppSecretName(a.clusterName, repoURL)
}

func CreateAppSecretName(targetName string, repoURL string) GeneratedSecretName {
	repoName := utils.UrlToRepoName(repoURL)
	repoName = strings.ReplaceAll(repoName, "_", "-")
	return GeneratedSecretName(fmt.Sprintf("wego-%s-%s", targetName, repoName))
}

func (a *AppResourceInfo) automationAppsDirKustomizationName() string {
	return fmt.Sprintf("%s-apps-dir", a.Name)
}

func (a *AppResourceInfo) automationTargetDirKustomizationName() string {
	return fmt.Sprintf("%s-%s", a.targetName, a.Name)
}

func (a *AppResourceInfo) sourceKind() ResourceKind {
	result := ResourceKindGitRepository

	if a.Spec.SourceType == "helm" {
		result = ResourceKindHelmRepository
	}

	return result
}

func (a *AppResourceInfo) deployKind() ResourceKind {
	result := ResourceKindKustomization

	if a.Spec.DeploymentType == "helm" {
		result = ResourceKindHelmRelease
	}

	return result
}

func (a *AppResourceInfo) clusterResources() []ResourceRef {
	resources := []ResourceRef{}

	// Application GOAT, common to all three modes
	appPath := a.appYamlPath()
	automationSourcePath := a.appAutomationSourcePath()
	automationDeployPath := a.appAutomationDeployPath()

	if a.configMode() == ConfigModeClusterOnly {
		appPath = ""
		automationSourcePath = ""
		automationDeployPath = ""
	}

	resources = append(
		resources,
		ResourceRef{
			kind:           a.sourceKind(),
			name:           a.appSourceName(),
			repositoryPath: automationSourcePath},
		ResourceRef{
			kind:           a.deployKind(),
			name:           a.appDeployName(),
			repositoryPath: automationDeployPath},
		ResourceRef{
			kind:           ResourceKindApplication,
			name:           a.appResourceName(),
			repositoryPath: appPath})

	// Secret for deploy key associated with app repository;
	// common to all three modes when not using upstream Helm repository
	if a.sourceKind() == ResourceKindGitRepository {
		resources = append(
			resources,
			ResourceRef{
				kind: ResourceKindSecret,
				name: a.appSecretName(a.Spec.URL).String()})
	}

	if strings.ToUpper(a.Spec.ConfigURL) == string(ConfigTypeNone) {
		// Only app resources present in cluster; no resources to manage config
		return resources
	}

	// App dir and target dir resources are common to app and external repo modes
	resources = append(
		resources,
		// Kustomization for .wego/apps/<app-name> directory
		ResourceRef{
			kind: ResourceKindKustomization,
			name: a.automationAppsDirKustomizationName()},
		// Kustomization for .wego/targets/<cluster-name>/<app-name> directory
		ResourceRef{
			kind: ResourceKindKustomization,
			name: a.automationTargetDirKustomizationName()})

	// External repo adds a secret and source for the external repo
	if a.Spec.ConfigURL != string(ConfigTypeUserRepo) && a.Spec.ConfigURL != a.Spec.URL {
		// Config stored in external repo
		resources = append(
			resources,
			// Secret for deploy key associated with config repository
			ResourceRef{
				kind: ResourceKindSecret,
				name: a.appSecretName(a.Spec.ConfigURL).String()},
			// Source for config repository
			ResourceRef{
				kind: ResourceKindGitRepository,
				name: generateResourceName(a.Spec.ConfigURL)})
	}

	return resources
}

func (a *AppResourceInfo) clusterResourcePaths() []string {
	if a.configMode() == ConfigModeClusterOnly {
		return []string{}
	}

	return []string{a.appYamlPath(), a.appAutomationSourcePath(), a.appAutomationDeployPath()}
}

func (info *AppResourceInfo) getAppHash() (string, error) {

	var appHash string
	var err error

	var getHash = func(inputs ...string) (string, error) {
		h := md5.New()
		final := ""
		for _, input := range inputs {
			final += input
		}
		_, err := h.Write([]byte(final))
		if err != nil {
			return "", fmt.Errorf("error generating app hash %s", err)
		}
		return hex.EncodeToString(h.Sum(nil)), nil
	}

	if info.Spec.DeploymentType == wego.DeploymentTypeHelm {
		appHash, err = getHash(info.Spec.URL, info.Name, info.Spec.Branch)
		if err != nil {
			return "", err
		}
	} else {
		appHash, err = getHash(info.Spec.URL, info.Spec.Path, info.Spec.Branch)
		if err != nil {
			return "", err
		}
	}
	return "wego-" + appHash, nil

}

// NOTE: ready to save the targets automation in phase 2
// func (a *App) writeTargetGoats(basePath string, name string, manifests ...[]byte) error {
//  goatPath := filepath.Join(basePath, "targets", fmt.Sprintf("%s-gitops-runtime.yaml", name))

//  goat := bytes.Join(manifests, []byte(""))
//  return a.git.Write(goatPath, goat)
// }

// Remove some problematic fields before saving the yaml files.
// K8s/reconcilers will populate these fields after creation.
// https://github.com/fluxcd/flux2/blob/0ae39d5a0a5220c177b29e71fc8824babd1e0d7c/cmd/flux/export.go#L111
func sanitizeK8sYaml(data []byte) []byte {
	out := []byte("---\n")
	data = bytes.Replace(data, []byte("  creationTimestamp: null\n"), []byte(""), 1)
	data = bytes.Replace(data, []byte("status: {}\n"), []byte(""), 1)
	return append(out, data...)
}

func sanitizeWegoDirectory(manifest []byte) []byte {
	return bytes.ReplaceAll(manifest, []byte("path: ./wego"), []byte("path: .wego"))
}

func resourceKindToGVR(resourceKind ResourceKind) schema.GroupVersionResource {
	switch resourceKind {
	case ResourceKindApplication:
		return kube.GVRApp
	case ResourceKindSecret:
		return kube.GVRSecret
	case ResourceKindGitRepository:
		return kube.GVRGitRepository
	case ResourceKindHelmRepository:
		return kube.GVRHelmRepository
	case ResourceKindHelmRelease:
		return kube.GVRHelmRelease
	default:
		return kube.GVRKustomization
	}
}<|MERGE_RESOLUTION|>--- conflicted
+++ resolved
@@ -16,6 +16,7 @@
 	"github.com/fluxcd/go-git-providers/gitprovider"
 	"github.com/weaveworks/weave-gitops/pkg/git"
 	"github.com/weaveworks/weave-gitops/pkg/gitproviders"
+	"github.com/weaveworks/weave-gitops/pkg/kube"
 	"github.com/weaveworks/weave-gitops/pkg/utils"
 
 	wego "github.com/weaveworks/weave-gitops/api/v1alpha1"
@@ -188,10 +189,6 @@
 	case string(ConfigTypeUserRepo):
 		return a.addAppWithConfigInAppRepo(info, params, gitProvider, secretRef, appHash)
 	default:
-<<<<<<< HEAD
-		return a.addAppWithConfigInExternalRepo(ctx, info, params, gitProvider, secretRef, appHash)
-=======
-
 		// TODO: @jpellizzari As of https://github.com/weaveworks/weave-gitops/pull/587,
 		// we are not using deploy keys for external repos yet.
 		// Followup created here: https://github.com/weaveworks/weave-gitops/issues/592
@@ -201,8 +198,7 @@
 		}
 		// Overriding the internal git service
 		a.git = gitClient
-		return a.addAppWithConfigInExternalRepo(info, params, gitProvider, secretRef, appHash)
->>>>>>> 6b91a81d
+		return a.addAppWithConfigInExternalRepo(ctx, info, params, gitProvider, secretRef, appHash)
 	}
 }
 
